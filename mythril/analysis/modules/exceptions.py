--- conflicted
+++ resolved
@@ -57,33 +57,17 @@
                                 description=description,
                                 bytecode=state.environment.code.bytecode,
                                 debug=debug,
+                                gas_used=(
+                                    state.mstate.min_gas_used,
+                                    state.mstate.max_gas_used,
+                                ),
                             )
                         )
 
                     except UnsatError:
                         logging.debug("[EXCEPTIONS] no model found")
 
-<<<<<<< HEAD
         return issues
-=======
-                    issues.append(
-                        Issue(
-                            contract=node.contract_name,
-                            function_name=node.function_name,
-                            address=address,
-                            swc_id=ASSERT_VIOLATION,
-                            title="Exception state",
-                            _type="Informational",
-                            description=description,
-                            bytecode=state.environment.code.bytecode,
-                            debug=debug,
-                            gas_used=(
-                                state.mstate.min_gas_used,
-                                state.mstate.max_gas_used,
-                            ),
-                        )
-                    )
->>>>>>> 7de54686
 
 
 detector = ReachableExceptionsModule()