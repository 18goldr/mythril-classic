--- conflicted
+++ resolved
@@ -68,17 +68,14 @@
         calldata_type=CalldataType.SYMBOLIC,
     ):
         # Metadata
+
         self.active_account = active_account
         self.active_function_name = ""
 
         self.address = BitVecVal(int(active_account.address, 16), 256)
 
-<<<<<<< HEAD
         # Ib
         self.code = active_account.code if code is None else code
-=======
-        self.code = active_account.code
->>>>>>> f3863de6
 
         self.sender = sender
         self.calldata = calldata
@@ -86,7 +83,6 @@
         self.gasprice = gasprice
         self.origin = origin
         self.callvalue = callvalue
-
 
     def __str__(self):
         return str(self.as_dict)
