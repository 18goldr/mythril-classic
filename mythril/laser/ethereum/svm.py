--- conflicted
+++ resolved
@@ -79,11 +79,6 @@
         log.info("LASER EVM initialized with dynamic loader: " + str(dynamic_loader))
 
     def register_hooks(self, hook_type: str, hook_dict: Dict[str, List[Callable]]):
-        """
-
-        :param hook_type:
-        :param hook_dict:
-        """
         if hook_type == "pre":
             entrypoint = self.pre_hooks
         elif hook_type == "post":
@@ -98,26 +93,12 @@
 
     @property
     def accounts(self) -> Dict[str, Account]:
-        """
-
-        :return:
-        """
         return self.world_state.accounts
 
     def sym_exec(
         self, main_address=None, creation_code=None, contract_name=None
     ) -> None:
-<<<<<<< HEAD
-        """
-
-        :param main_address:
-        :param creation_code:
-        :param contract_name:
-        """
-        logging.debug("Starting LASER execution")
-=======
         log.debug("Starting LASER execution")
->>>>>>> ea876a8e
         self.time = datetime.now()
 
         if main_address:
@@ -189,12 +170,6 @@
         return total_covered_instructions
 
     def exec(self, create=False, track_gas=False) -> Union[List[GlobalState], None]:
-        """
-
-        :param create:
-        :param track_gas:
-        :return:
-        """
         final_states = []
         for global_state in self.strategy:
             if self.execution_timeout and not create:
@@ -224,11 +199,6 @@
     def execute_state(
         self, global_state: GlobalState
     ) -> Tuple[List[GlobalState], Union[str, None]]:
-        """
-
-        :param global_state:
-        :return:
-        """
         instructions = global_state.environment.code.instruction_list
         try:
             op_code = instructions[global_state.mstate.pc]["opcode"]
@@ -347,11 +317,6 @@
         self.coverage[code][1][instruction_index] = True
 
     def manage_cfg(self, opcode: str, new_states: List[GlobalState]) -> None:
-        """
-
-        :param opcode:
-        :param new_states:
-        """
         if opcode == "JUMP":
             assert len(new_states) <= 1
             for state in new_states:
@@ -447,17 +412,7 @@
                 hook(global_state)
 
     def pre_hook(self, op_code: str) -> Callable:
-        """
-
-        :param op_code:
-        :return:
-        """
         def hook_decorator(func: Callable):
-            """
-
-            :param func:
-            :return:
-            """
             if op_code not in self.pre_hooks.keys():
                 self.pre_hooks[op_code] = []
             self.pre_hooks[op_code].append(func)
@@ -466,17 +421,7 @@
         return hook_decorator
 
     def post_hook(self, op_code: str) -> Callable:
-        """
-
-        :param op_code:
-        :return:
-        """
         def hook_decorator(func: Callable):
-            """
-
-            :param func:
-            :return:
-            """
             if op_code not in self.post_hooks.keys():
                 self.post_hooks[op_code] = []
             self.post_hooks[op_code].append(func)
