--- conflicted
+++ resolved
@@ -7,13 +7,9 @@
 
 
 class SourceMapping:
-<<<<<<< HEAD
     def __init__(self, solidity_file_idx, offset, length, lineno, mapping):
-=======
-    """Representation of a source mapping for a Solidity file."""
+        """Representation of a source mapping for a Solidity file."""
 
-    def __init__(self, solidity_file_idx, offset, length, lineno):
->>>>>>> e88295cb
         self.solidity_file_idx = solidity_file_idx
         self.offset = offset
         self.length = length
@@ -30,13 +26,9 @@
 
 
 class SourceCodeInfo:
-<<<<<<< HEAD
     def __init__(self, filename, lineno, code, mapping):
-=======
-    """Metadata class containing a code reference for a specific file."""
+        """Metadata class containing a code reference for a specific file."""
 
-    def __init__(self, filename, lineno, code):
->>>>>>> e88295cb
         self.filename = filename
         self.lineno = lineno
         self.code = code
