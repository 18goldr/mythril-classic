--- conflicted
+++ resolved
@@ -70,12 +70,11 @@
 
             if call.type == "CALL":
 
-                logging.info(
+                logging.debug(
                     "[EXTERNAL_CALLS] Call to: %s, value = %s, gas = %s"
                     % (str(call.to), str(call.value), str(call.gas))
                 )
 
-<<<<<<< HEAD
                 if (
                     call.to.type == VarType.SYMBOLIC
                     and (call.gas.type == VarType.CONCRETE and call.gas.val > 2300)
@@ -84,29 +83,6 @@
                         and "2300" not in str(call.gas)
                     )
                 ):
-=======
-    return results
-
-
-calls_visited = []
-
-
-def execute(statespace):
-
-    issues = []
-
-    for call in statespace.calls:
-
-        state = call.state
-        address = state.get_current_instruction()["address"]
-
-        if call.type == "CALL":
-
-            logging.debug(
-                "[EXTERNAL_CALLS] Call to: %s, value = %s, gas = %s"
-                % (str(call.to), str(call.value), str(call.gas))
-            )
->>>>>>> 7de54686
 
                     description = "This contract executes a message call to "
 
@@ -135,7 +111,6 @@
 
                             if func:
 
-<<<<<<< HEAD
                                 description += (
                                     "an address found at storage slot "
                                     + str(idx)
@@ -145,19 +120,6 @@
                                     + "`. "
                                 )
                                 user_supplied = True
-=======
-                    issue = Issue(
-                        contract=call.node.contract_name,
-                        function_name=call.node.function_name,
-                        address=address,
-                        title="Message call to external contract",
-                        _type="Warning",
-                        description=description,
-                        bytecode=state.environment.code.bytecode,
-                        swc_id=REENTRANCY,
-                        gas_used=(state.mstate.min_gas_used, state.mstate.max_gas_used),
-                    )
->>>>>>> 7de54686
 
                     if user_supplied:
 
@@ -166,7 +128,6 @@
                             "Note that attackers might leverage reentrancy attacks to exploit race conditions or manipulate this contract's state."
                         )
 
-<<<<<<< HEAD
                         issue = Issue(
                             contract=call.node.contract_name,
                             function_name=call.node.function_name,
@@ -176,20 +137,8 @@
                             description=description,
                             bytecode=state.environment.code.bytecode,
                             swc_id=REENTRANCY,
-                        )
-=======
-                    issue = Issue(
-                        contract=call.node.contract_name,
-                        function_name=call.node.function_name,
-                        address=address,
-                        title="Message call to external contract",
-                        _type="Informational",
-                        description=description,
-                        bytecode=state.environment.code.bytecode,
-                        swc_id=REENTRANCY,
-                        gas_used=(state.mstate.min_gas_used, state.mstate.max_gas_used),
-                    )
->>>>>>> 7de54686
+                            gas_used=(state.mstate.min_gas_used, state.mstate.max_gas_used),
+                        )
 
                     else:
 
@@ -204,6 +153,7 @@
                             description=description,
                             bytecode=state.environment.code.bytecode,
                             swc_id=REENTRANCY,
+                            gas_used=(state.mstate.min_gas_used, state.mstate.max_gas_used),
                         )
 
                     issues.append(issue)
@@ -227,28 +177,10 @@
                             results=[],
                         )
 
-<<<<<<< HEAD
                         logging.debug(
                             "[EXTERNAL_CALLS] Detected state changes at addresses: "
                             + str(state_change_addresses)
                         )
-=======
-                            issue = Issue(
-                                contract=call.node.contract_name,
-                                function_name=call.node.function_name,
-                                address=address,
-                                title="State change after external call",
-                                _type="Warning",
-                                description=description,
-                                bytecode=state.environment.code.bytecode,
-                                swc_id=REENTRANCY,
-                                gas_used=(
-                                    state.mstate.min_gas_used,
-                                    state.mstate.max_gas_used,
-                                ),
-                            )
-                            issues.append(issue)
->>>>>>> 7de54686
 
                         if len(state_change_addresses):
                             for address in state_change_addresses:
@@ -267,6 +199,10 @@
                                     description=description,
                                     bytecode=state.environment.code.bytecode,
                                     swc_id=REENTRANCY,
+                                    gas_used=(
+                                        state.mstate.min_gas_used,
+                                        state.mstate.max_gas_used,
+                                    ),
                                 )
                                 issues.append(issue)
 
