--- conflicted
+++ resolved
@@ -545,26 +545,13 @@
                     BitVec("code({})".format(global_state.environment.active_account.contract_name), 256)
             return [global_state]
 
-<<<<<<< HEAD
         bytecode = global_state.environment.code.bytecode
-
-        for i in range(concrete_size):
-            try:
-                str_val = bytecode[2*(concrete_code_offset + i): 2*(concrete_code_offset + i + 1)]
-                if str_val == '':
-                    raise IndexError()
-                global_state.mstate.memory[concrete_memory_offset + i] =\
-                    int(str_val, 16)
-            except IndexError:
-=======
-        bytecode = global_state.environment.active_account.code.bytecode
 
         for i in range(concrete_size):
             if 2 * (concrete_code_offset + i + 1) <= len(bytecode):
                 global_state.mstate.memory[concrete_memory_offset + i] =\
                     int(bytecode[2*(concrete_code_offset + i): 2*(concrete_code_offset + i + 1)], 16)
             else:
->>>>>>> cd60f10c
                 global_state.mstate.memory[concrete_memory_offset + i] = \
                     BitVec("code({})".format(global_state.environment.active_account.contract_name), 256)
 
