--- conflicted
+++ resolved
@@ -12,16 +12,12 @@
 
 evm_test_dir = Path(__file__).parent / "VMTests"
 
-<<<<<<< HEAD
 test_types = [
     "vmArithmeticTest",
     "vmBitwiseLogicOperation",
     "vmPushDupSwapTest",
     "vmTests",
 ]
-=======
-test_types = ['vmArithmeticTest', 'vmBitwiseLogicOperation', 'vmPushDupSwapTest', 'vmTests', 'vmSha3Test']
->>>>>>> 22954508
 
 
 def load_test_data(designations):
