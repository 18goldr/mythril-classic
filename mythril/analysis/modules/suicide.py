from mythril.analysis import solver
from mythril.analysis.analysis_utils import get_non_creator_constraints
from mythril.analysis.ops import *
from mythril.analysis.report import Issue
from mythril.analysis.swc_data import UNPROTECTED_SELFDESTRUCT
from mythril.exceptions import UnsatError
<<<<<<< HEAD
from mythril.analysis.modules.base import DetectionModule
from mythril.laser.ethereum.transaction import ContractCreationTransaction
import re
=======
>>>>>>> 7de54686
import logging


"""
MODULE DESCRIPTION:


"""


class SuicideModule(DetectionModule):
    def __init__(self):
        super().__init__(
            name="Unprotected Suicide",
            swc_id=UNPROTECTED_SELFDESTRUCT,
            hooks=["SUICIDE"],
            description=(
                "Check for SUICIDE instructions that either can be reached by anyone, "
                "or where msg.sender is checked against a tainted storage index (i.e. "
                "there's a write to that index is unconstrained by msg.sender)."
            ),
        )

    def execute(self, state_space):

        logging.debug("Executing module: UNCHECKED_SUICIDE")

        issues = []

        for k in state_space.nodes:
            node = state_space.nodes[k]

            for state in node.states:
                issues += self._analyze_state(state, node)

        return issues

    def _analyze_state(self, state, node):
        issues = []
        instruction = state.get_current_instruction()

        if instruction["opcode"] != "SUICIDE":
            return []

        to = state.mstate.stack[-1]

        logging.debug("[UNCHECKED_SUICIDE] suicide in function " + node.function_name)

        description = "A reachable SUICIDE instruction was detected. "

        if "caller" in str(to):
            description += "The remaining Ether is sent to the caller's address.\n"
        elif "storage" in str(to):
            description += "The remaining Ether is sent to a stored address.\n"
        elif "calldata" in str(to):
            description += "The remaining Ether is sent to an address provided as a function argument.\n"
        elif type(to) == BitVecNumRef:
            description += "The remaining Ether is sent to: " + hex(to.as_long()) + "\n"
        else:
            description += "The remaining Ether is sent to: " + str(to) + "\n"

<<<<<<< HEAD
        not_creator_constraints = []
        creator = None
        if isinstance(
            state.world_state.transaction_sequence[0], ContractCreationTransaction
        ):
            creator = state.world_state.transaction_sequence[0].caller
        if creator is not None:
            for transaction in state.world_state.transaction_sequence[1:]:
                not_creator_constraints.append(
                    Not(Extract(159, 0, transaction.caller) == Extract(159, 0, creator))
                )
                not_creator_constraints.append(
                    Not(Extract(159, 0, transaction.caller) == 0)
                )
        else:
            for transaction in state.world_state.transaction_sequence:
                not_creator_constraints.append(
                    Not(Extract(159, 0, transaction.caller) == 0)
                )
            if not self.check_changeable_constraints(node.constraints):
                return []

        try:
            model = solver.get_model(node.constraints + not_creator_constraints)

            debug = "Transaction Sequence: " + str(
                solver.get_transaction_sequence(
                    state, node.constraints + not_creator_constraints
                )
            )
=======
    not_creator_constraints, constrained = get_non_creator_constraints(state)

    if constrained:
        return []

    try:
        model = solver.get_model(node.constraints + not_creator_constraints)
>>>>>>> 7de54686

            issue = Issue(
                contract=node.contract_name,
                function_name=node.function_name,
                address=instruction["address"],
                swc_id=UNPROTECTED_SELFDESTRUCT,
                bytecode=state.environment.code.bytecode,
                title="Unchecked SUICIDE",
                _type="Warning",
                description=description,
                debug=debug,
            )
            issues.append(issue)
        except UnsatError:
            logging.debug("[UNCHECKED_SUICIDE] no model found")

<<<<<<< HEAD
        return issues

    def check_changeable_constraints(self, constraints):
        for constraint in constraints:
            if re.search(r"caller", str(constraint)) and re.search(
                r"[0-9]{20}", str(constraint)
            ):
                return False
        return True


detector = SuicideModule()
=======
        issue = Issue(
            contract=node.contract_name,
            function_name=node.function_name,
            address=instruction["address"],
            swc_id=UNPROTECTED_SELFDESTRUCT,
            bytecode=state.environment.code.bytecode,
            title="Unchecked SUICIDE",
            _type="Warning",
            description=description,
            debug=debug,
            gas_used=(state.mstate.min_gas_used, state.mstate.max_gas_used),
        )
        issues.append(issue)
    except UnsatError:
        logging.debug("[UNCHECKED_SUICIDE] no model found")

    return issues
>>>>>>> 7de54686
<|MERGE_RESOLUTION|>--- conflicted
+++ resolved
@@ -4,12 +4,9 @@
 from mythril.analysis.report import Issue
 from mythril.analysis.swc_data import UNPROTECTED_SELFDESTRUCT
 from mythril.exceptions import UnsatError
-<<<<<<< HEAD
 from mythril.analysis.modules.base import DetectionModule
 from mythril.laser.ethereum.transaction import ContractCreationTransaction
 import re
-=======
->>>>>>> 7de54686
 import logging
 
 
@@ -71,28 +68,10 @@
         else:
             description += "The remaining Ether is sent to: " + str(to) + "\n"
 
-<<<<<<< HEAD
-        not_creator_constraints = []
-        creator = None
-        if isinstance(
-            state.world_state.transaction_sequence[0], ContractCreationTransaction
-        ):
-            creator = state.world_state.transaction_sequence[0].caller
-        if creator is not None:
-            for transaction in state.world_state.transaction_sequence[1:]:
-                not_creator_constraints.append(
-                    Not(Extract(159, 0, transaction.caller) == Extract(159, 0, creator))
-                )
-                not_creator_constraints.append(
-                    Not(Extract(159, 0, transaction.caller) == 0)
-                )
-        else:
-            for transaction in state.world_state.transaction_sequence:
-                not_creator_constraints.append(
-                    Not(Extract(159, 0, transaction.caller) == 0)
-                )
-            if not self.check_changeable_constraints(node.constraints):
-                return []
+        not_creator_constraints, constrained = get_non_creator_constraints(state)
+
+        if constrained:
+            return []
 
         try:
             model = solver.get_model(node.constraints + not_creator_constraints)
@@ -102,15 +81,6 @@
                     state, node.constraints + not_creator_constraints
                 )
             )
-=======
-    not_creator_constraints, constrained = get_non_creator_constraints(state)
-
-    if constrained:
-        return []
-
-    try:
-        model = solver.get_model(node.constraints + not_creator_constraints)
->>>>>>> 7de54686
 
             issue = Issue(
                 contract=node.contract_name,
@@ -122,40 +92,10 @@
                 _type="Warning",
                 description=description,
                 debug=debug,
+                gas_used=(state.mstate.min_gas_used, state.mstate.max_gas_used),
             )
             issues.append(issue)
         except UnsatError:
             logging.debug("[UNCHECKED_SUICIDE] no model found")
 
-<<<<<<< HEAD
-        return issues
-
-    def check_changeable_constraints(self, constraints):
-        for constraint in constraints:
-            if re.search(r"caller", str(constraint)) and re.search(
-                r"[0-9]{20}", str(constraint)
-            ):
-                return False
-        return True
-
-
-detector = SuicideModule()
-=======
-        issue = Issue(
-            contract=node.contract_name,
-            function_name=node.function_name,
-            address=instruction["address"],
-            swc_id=UNPROTECTED_SELFDESTRUCT,
-            bytecode=state.environment.code.bytecode,
-            title="Unchecked SUICIDE",
-            _type="Warning",
-            description=description,
-            debug=debug,
-            gas_used=(state.mstate.min_gas_used, state.mstate.max_gas_used),
-        )
-        issues.append(issue)
-    except UnsatError:
-        logging.debug("[UNCHECKED_SUICIDE] no model found")
-
-    return issues
->>>>>>> 7de54686
+        return issues