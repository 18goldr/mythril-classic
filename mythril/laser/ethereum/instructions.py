import binascii
import logging

from copy import copy, deepcopy
from typing import Callable, List, Union
from functools import reduce

from ethereum import utils
from z3 import (
    Extract,
    UDiv,
    simplify,
    Concat,
    ULT,
    UGT,
    BitVecRef,
    BitVecNumRef,
    Not,
    is_false,
    is_expr,
    ExprRef,
    URem,
    SRem,
    BitVec,
    is_true,
    BitVecVal,
    If,
    BoolRef,
    Or,
)

import mythril.laser.ethereum.natives as natives
import mythril.laser.ethereum.util as helper
from mythril.laser.ethereum import util
from mythril.laser.ethereum.call import get_call_parameters
from mythril.laser.ethereum.evm_exceptions import (
    VmException,
    StackUnderflowException,
    InvalidJumpDestination,
    InvalidInstruction,
    OutOfGasException,
)
from mythril.laser.ethereum.gas import OPCODE_GAS
from mythril.laser.ethereum.keccak import KeccakFunctionManager
from mythril.laser.ethereum.state.calldata import CalldataType
from mythril.laser.ethereum.state.global_state import GlobalState
from mythril.laser.ethereum.transaction import (
    MessageCallTransaction,
    TransactionStartSignal,
    ContractCreationTransaction,
)

from mythril.support.loader import DynLoader
from mythril.analysis.solver import get_model

log = logging.getLogger(__name__)

TT256 = 2 ** 256
TT256M1 = 2 ** 256 - 1

keccak_function_manager = KeccakFunctionManager()


class StateTransition(object):
    """Decorator that handles global state copy and original return.

    This decorator calls the decorated instruction mutator function on a copy of the state that
    is passed to it. After the call, the resulting new states' program counter is automatically
    incremented if `increment_pc=True`.
    """

    def __init__(self, increment_pc=True, enable_gas=True):
        self.increment_pc = increment_pc
        self.enable_gas = enable_gas

    @staticmethod
    def call_on_state_copy(func: Callable, func_obj: "Instruction", state: GlobalState):
        global_state_copy = copy(state)
        return func(func_obj, global_state_copy)

    def increment_states_pc(self, states: List[GlobalState]) -> List[GlobalState]:
        if self.increment_pc:
            for state in states:
                state.mstate.pc += 1
        return states

    @staticmethod
    def check_gas_usage_limit(global_state: GlobalState):
        global_state.mstate.check_gas()
        if isinstance(global_state.current_transaction.gas_limit, BitVecRef):
            try:
                global_state.current_transaction.gas_limit = (
                    global_state.current_transaction.gas_limit.as_long()
                )
            except AttributeError:
                return
        if (
            global_state.mstate.min_gas_used
            >= global_state.current_transaction.gas_limit
        ):
            raise OutOfGasException()

    def accumulate_gas(self, global_state: GlobalState):
        if not self.enable_gas:
            return global_state
        opcode = global_state.instruction["opcode"]
        min_gas, max_gas = OPCODE_GAS[opcode]
        global_state.mstate.min_gas_used += min_gas
        global_state.mstate.max_gas_used += max_gas
        return global_state

    def __call__(self, func: Callable) -> Callable:
        def wrapper(
            func_obj: "Instruction", global_state: GlobalState
        ) -> List[GlobalState]:
            new_global_states = self.call_on_state_copy(func, func_obj, global_state)
            new_global_states = [
                self.accumulate_gas(state) for state in new_global_states
            ]
            return self.increment_states_pc(new_global_states)

        return wrapper


class Instruction:
    """
    Instruction class is used to mutate a state according to the current instruction
    """

    def __init__(self, op_code: str, dynamic_loader: DynLoader):
        self.dynamic_loader = dynamic_loader
        self.op_code = op_code.upper()

    def evaluate(self, global_state: GlobalState, post=False) -> List[GlobalState]:
        """ Performs the mutation for this instruction """
        # Generalize some ops
        log.debug("Evaluating {}".format(self.op_code))
        op = self.op_code.lower()
        if self.op_code.startswith("PUSH"):
            op = "push"
        elif self.op_code.startswith("DUP"):
            op = "dup"
        elif self.op_code.startswith("SWAP"):
            op = "swap"
        elif self.op_code.startswith("LOG"):
            op = "log"

        instruction_mutator = (
            getattr(self, op + "_", None)
            if not post
            else getattr(self, op + "_" + "post", None)
        )

        if instruction_mutator is None:
            raise NotImplementedError

        return instruction_mutator(global_state)

    @StateTransition()
    def jumpdest_(self, global_state: GlobalState) -> List[GlobalState]:
        return [global_state]

    @StateTransition()
    def push_(self, global_state: GlobalState) -> List[GlobalState]:
        push_instruction = global_state.get_current_instruction()
        push_value = push_instruction["argument"][2:]

        try:
            length_of_value = 2 * int(push_instruction["opcode"][4:])
        except ValueError:
            raise VmException("Invalid Push instruction")

        push_value += "0" * max(length_of_value - len(push_value), 0)
        global_state.mstate.stack.append(BitVecVal(int(push_value, 16), 256))
        return [global_state]

    @StateTransition()
    def dup_(self, global_state: GlobalState) -> List[GlobalState]:
        value = int(global_state.get_current_instruction()["opcode"][3:], 10)
        global_state.mstate.stack.append(global_state.mstate.stack[-value])
        return [global_state]

    @StateTransition()
    def swap_(self, global_state: GlobalState) -> List[GlobalState]:
        depth = int(self.op_code[4:])
        stack = global_state.mstate.stack
        stack[-depth - 1], stack[-1] = stack[-1], stack[-depth - 1]
        return [global_state]

    @StateTransition()
    def pop_(self, global_state: GlobalState) -> List[GlobalState]:
        global_state.mstate.stack.pop()
        return [global_state]

    @StateTransition()
    def and_(self, global_state: GlobalState) -> List[GlobalState]:
        stack = global_state.mstate.stack
        op1, op2 = stack.pop(), stack.pop()
        if type(op1) == BoolRef:
            op1 = If(op1, BitVecVal(1, 256), BitVecVal(0, 256))
        if type(op2) == BoolRef:
            op2 = If(op2, BitVecVal(1, 256), BitVecVal(0, 256))
        stack.append(op1 & op2)

        return [global_state]

    @StateTransition()
    def or_(self, global_state: GlobalState) -> List[GlobalState]:
        stack = global_state.mstate.stack
        op1, op2 = stack.pop(), stack.pop()

        if type(op1) == BoolRef:
            op1 = If(op1, BitVecVal(1, 256), BitVecVal(0, 256))

        if type(op2) == BoolRef:
            op2 = If(op2, BitVecVal(1, 256), BitVecVal(0, 256))

        stack.append(op1 | op2)

        return [global_state]

    @StateTransition()
    def xor_(self, global_state: GlobalState) -> List[GlobalState]:
        mstate = global_state.mstate
        mstate.stack.append(mstate.stack.pop() ^ mstate.stack.pop())
        return [global_state]

    @StateTransition()
    def not_(self, global_state: GlobalState):
        mstate = global_state.mstate
        mstate.stack.append(TT256M1 - mstate.stack.pop())
        return [global_state]

    @StateTransition()
    def byte_(self, global_state: GlobalState) -> List[GlobalState]:
        mstate = global_state.mstate
        op0, op1 = mstate.stack.pop(), mstate.stack.pop()
        if not isinstance(op1, ExprRef):
            op1 = BitVecVal(op1, 256)
        try:
            index = util.get_concrete_int(op0)
            offset = (31 - index) * 8
            if offset >= 0:
                result = simplify(
                    Concat(BitVecVal(0, 248), Extract(offset + 7, offset, op1))
                )
            else:
                result = 0
        except TypeError:
            log.debug("BYTE: Unsupported symbolic byte offset")
            result = global_state.new_bitvec(
                str(simplify(op1)) + "[" + str(simplify(op0)) + "]", 256
            )

        mstate.stack.append(result)
        return [global_state]

    # Arithmetic
    @StateTransition()
    def add_(self, global_state: GlobalState) -> List[GlobalState]:
        global_state.mstate.stack.append(
            (
                helper.pop_bitvec(global_state.mstate)
                + helper.pop_bitvec(global_state.mstate)
            )
        )
        return [global_state]

    @StateTransition()
    def sub_(self, global_state: GlobalState) -> List[GlobalState]:
        global_state.mstate.stack.append(
            (
                helper.pop_bitvec(global_state.mstate)
                - helper.pop_bitvec(global_state.mstate)
            )
        )
        return [global_state]

    @StateTransition()
    def mul_(self, global_state: GlobalState) -> List[GlobalState]:
        global_state.mstate.stack.append(
            (
                helper.pop_bitvec(global_state.mstate)
                * helper.pop_bitvec(global_state.mstate)
            )
        )
        return [global_state]

    @StateTransition()
    def div_(self, global_state: GlobalState) -> List[GlobalState]:
        op0, op1 = (
            util.pop_bitvec(global_state.mstate),
            util.pop_bitvec(global_state.mstate),
        )
        if op1 == 0:
            global_state.mstate.stack.append(BitVecVal(0, 256))
        else:
            global_state.mstate.stack.append(UDiv(op0, op1))
        return [global_state]

    @StateTransition()
    def sdiv_(self, global_state: GlobalState) -> List[GlobalState]:
        s0, s1 = (
            util.pop_bitvec(global_state.mstate),
            util.pop_bitvec(global_state.mstate),
        )
        if s1 == 0:
            global_state.mstate.stack.append(BitVecVal(0, 256))
        else:
            global_state.mstate.stack.append(s0 / s1)
        return [global_state]

    @StateTransition()
    def mod_(self, global_state: GlobalState) -> List[GlobalState]:
        s0, s1 = (
            util.pop_bitvec(global_state.mstate),
            util.pop_bitvec(global_state.mstate),
        )
        global_state.mstate.stack.append(0 if s1 == 0 else URem(s0, s1))
        return [global_state]

    @StateTransition()
    def smod_(self, global_state: GlobalState) -> List[GlobalState]:
        s0, s1 = (
            util.pop_bitvec(global_state.mstate),
            util.pop_bitvec(global_state.mstate),
        )
        global_state.mstate.stack.append(0 if s1 == 0 else SRem(s0, s1))
        return [global_state]

    @StateTransition()
    def addmod_(self, global_state: GlobalState) -> List[GlobalState]:
        s0, s1, s2 = (
            util.pop_bitvec(global_state.mstate),
            util.pop_bitvec(global_state.mstate),
            util.pop_bitvec(global_state.mstate),
        )
        global_state.mstate.stack.append(URem(URem(s0, s2) + URem(s1, s2), s2))
        return [global_state]

    @StateTransition()
    def mulmod_(self, global_state: GlobalState) -> List[GlobalState]:
        s0, s1, s2 = (
            util.pop_bitvec(global_state.mstate),
            util.pop_bitvec(global_state.mstate),
            util.pop_bitvec(global_state.mstate),
        )
        global_state.mstate.stack.append(URem(URem(s0, s2) * URem(s1, s2), s2))
        return [global_state]

    @StateTransition()
    def exp_(self, global_state: GlobalState) -> List[GlobalState]:
        state = global_state.mstate
        base, exponent = util.pop_bitvec(state), util.pop_bitvec(state)

        if (type(base) != BitVecNumRef) or (type(exponent) != BitVecNumRef):
            state.stack.append(
                global_state.new_bitvec(
                    "(" + str(simplify(base)) + ")**(" + str(simplify(exponent)) + ")",
                    256,
                )
            )
        else:

            state.stack.append(pow(base.as_long(), exponent.as_long(), 2 ** 256))

        return [global_state]

    @StateTransition()
    def signextend_(self, global_state: GlobalState) -> List[GlobalState]:
        state = global_state.mstate
        s0, s1 = state.stack.pop(), state.stack.pop()

        try:
            s0 = util.get_concrete_int(s0)
            s1 = util.get_concrete_int(s1)
        except TypeError:
            return []

        if s0 <= 31:
            testbit = s0 * 8 + 7
            if s1 & (1 << testbit):
                state.stack.append(s1 | (TT256 - (1 << testbit)))
            else:
                state.stack.append(s1 & ((1 << testbit) - 1))
        else:
            state.stack.append(s1)

        return [global_state]

    # Comparisons
    @StateTransition()
    def lt_(self, global_state: GlobalState) -> List[GlobalState]:
        state = global_state.mstate
        exp = ULT(util.pop_bitvec(state), util.pop_bitvec(state))
        state.stack.append(exp)
        return [global_state]

    @StateTransition()
    def gt_(self, global_state: GlobalState) -> List[GlobalState]:
        state = global_state.mstate
        exp = UGT(util.pop_bitvec(state), util.pop_bitvec(state))
        state.stack.append(exp)
        return [global_state]

    @StateTransition()
    def slt_(self, global_state: GlobalState) -> List[GlobalState]:
        state = global_state.mstate
        exp = util.pop_bitvec(state) < util.pop_bitvec(state)
        state.stack.append(exp)
        return [global_state]

    @StateTransition()
    def sgt_(self, global_state: GlobalState) -> List[GlobalState]:
        state = global_state.mstate

        exp = util.pop_bitvec(state) > util.pop_bitvec(state)
        state.stack.append(exp)
        return [global_state]

    @StateTransition()
    def eq_(self, global_state: GlobalState) -> List[GlobalState]:
        state = global_state.mstate

        op1 = state.stack.pop()
        op2 = state.stack.pop()

        if type(op1) == BoolRef:
            op1 = If(op1, BitVecVal(1, 256), BitVecVal(0, 256))

        if type(op2) == BoolRef:
            op2 = If(op2, BitVecVal(1, 256), BitVecVal(0, 256))

        exp = op1 == op2

        state.stack.append(exp)
        return [global_state]

    @StateTransition()
    def iszero_(self, global_state: GlobalState) -> List[GlobalState]:
        state = global_state.mstate

        val = state.stack.pop()
        exp = val == False if type(val) == BoolRef else val == 0
        state.stack.append(exp)

        return [global_state]

    # Call data
    @StateTransition()
    def callvalue_(self, global_state: GlobalState) -> List[GlobalState]:
        state = global_state.mstate
        environment = global_state.environment
        state.stack.append(environment.callvalue)

        return [global_state]

    @StateTransition()
    def calldataload_(self, global_state: GlobalState) -> List[GlobalState]:
        state = global_state.mstate
        environment = global_state.environment
        op0 = state.stack.pop()

        value = environment.calldata.get_word_at(op0)

        state.stack.append(value)

        return [global_state]

    @StateTransition()
    def calldatasize_(self, global_state: GlobalState) -> List[GlobalState]:
        state = global_state.mstate
        environment = global_state.environment
        state.stack.append(environment.calldata.calldatasize)
        return [global_state]

    @StateTransition()
    def calldatacopy_(self, global_state: GlobalState) -> List[GlobalState]:
        state = global_state.mstate
        environment = global_state.environment
        op0, op1, op2 = state.stack.pop(), state.stack.pop(), state.stack.pop()

        try:
            mstart = util.get_concrete_int(op0)
        except TypeError:
            log.debug("Unsupported symbolic memory offset in CALLDATACOPY")
            return [global_state]

        dstart_sym = False
        try:
            dstart = util.get_concrete_int(op1)
        except TypeError:
            log.debug("Unsupported symbolic calldata offset in CALLDATACOPY")
            dstart = simplify(op1)
            dstart_sym = True

        size_sym = False
        try:
            size = util.get_concrete_int(op2)
        except TypeError:
            log.debug("Unsupported symbolic size in CALLDATACOPY")
            size = simplify(op2)
            size_sym = True

        if size_sym:
            state.mem_extend(mstart, 1)
            state.memory[mstart] = global_state.new_bitvec(
                "calldata_"
                + str(environment.active_account.contract_name)
                + "["
                + str(dstart)
                + ": + "
                + str(size)
                + "]",
                8,
            )
            return [global_state]

        if size > 0:
            try:
                state.mem_extend(mstart, size)
            except TypeError:
                log.debug(
                    "Memory allocation error: mstart = "
                    + str(mstart)
                    + ", size = "
                    + str(size)
                )
                state.mem_extend(mstart, 1)
                state.memory[mstart] = global_state.new_bitvec(
                    "calldata_"
                    + str(environment.active_account.contract_name)
                    + "["
                    + str(dstart)
                    + ": + "
                    + str(size)
                    + "]",
                    8,
                )
                return [global_state]

            try:
                i_data = dstart
                new_memory = []
                for i in range(size):
                    value = environment.calldata[i_data]
                    new_memory.append(value)

                    i_data = (
                        i_data + 1 if isinstance(i_data, int) else simplify(i_data + 1)
                    )
                for i in range(len(new_memory)):
                    state.memory[i + mstart] = new_memory[i]

            except IndexError:
                log.debug("Exception copying calldata to memory")

                state.memory[mstart] = global_state.new_bitvec(
                    "calldata_"
                    + str(environment.active_account.contract_name)
                    + "["
                    + str(dstart)
                    + ": + "
                    + str(size)
                    + "]",
                    8,
                )
        return [global_state]

    # Environment
    @StateTransition()
    def address_(self, global_state: GlobalState) -> List[GlobalState]:
        state = global_state.mstate
        environment = global_state.environment
        state.stack.append(environment.address)
        return [global_state]

    @StateTransition()
    def balance_(self, global_state: GlobalState) -> List[GlobalState]:
        state = global_state.mstate
        address = state.stack.pop()
        state.stack.append(global_state.new_bitvec("balance_at_" + str(address), 256))
        return [global_state]

    @StateTransition()
    def origin_(self, global_state: GlobalState) -> List[GlobalState]:
        state = global_state.mstate
        environment = global_state.environment
        state.stack.append(environment.origin)
        return [global_state]

    @StateTransition()
    def caller_(self, global_state: GlobalState) -> List[GlobalState]:
        state = global_state.mstate
        environment = global_state.environment
        state.stack.append(environment.sender)
        return [global_state]

    @StateTransition()
    def codesize_(self, global_state: GlobalState) -> List[GlobalState]:
        state = global_state.mstate
        environment = global_state.environment
        disassembly = environment.code
        state.stack.append(len(disassembly.bytecode) // 2)
        return [global_state]

    @StateTransition(enable_gas=False)
    def sha3_(self, global_state: GlobalState) -> List[GlobalState]:
        global keccak_function_manager

        state = global_state.mstate
        op0, op1 = state.stack.pop(), state.stack.pop()

        try:
            index, length = util.get_concrete_int(op0), util.get_concrete_int(op1)
        except TypeError:
            # Can't access symbolic memory offsets
            if is_expr(op0):
                op0 = simplify(op0)
            state.stack.append(BitVec("KECCAC_mem[" + str(op0) + "]", 256))
            state.min_gas_used += OPCODE_GAS["SHA3"][0]
            state.max_gas_used += OPCODE_GAS["SHA3"][1]
            return [global_state]

        min_gas, max_gas = OPCODE_GAS["SHA3_FUNC"](length)
        state.min_gas_used += min_gas
        state.max_gas_used += max_gas
        StateTransition.check_gas_usage_limit(global_state)

        try:
            state.mem_extend(index, length)
            data = b"".join(
                [
                    util.get_concrete_int(i).to_bytes(1, byteorder="big")
                    for i in state.memory[index : index + length]
                ]
            )

        except TypeError:
            argument = str(state.memory[index]).replace(" ", "_")

            result = BitVec("KECCAC[{}]".format(argument), 256)
            keccak_function_manager.add_keccak(result, state.memory[index])
            state.stack.append(result)
            return [global_state]

        keccak = utils.sha3(utils.bytearray_to_bytestr(data))
        log.debug("Computed SHA3 Hash: " + str(binascii.hexlify(keccak)))

        state.stack.append(BitVecVal(util.concrete_int_from_bytes(keccak, 0), 256))
        return [global_state]

    @StateTransition()
    def gasprice_(self, global_state: GlobalState) -> List[GlobalState]:
        global_state.mstate.stack.append(global_state.new_bitvec("gasprice", 256))
        return [global_state]

    @StateTransition()
    def codecopy_(self, global_state: GlobalState) -> List[GlobalState]:
        memory_offset, code_offset, size = (
            global_state.mstate.stack.pop(),
            global_state.mstate.stack.pop(),
            global_state.mstate.stack.pop(),
        )

        try:
            concrete_memory_offset = helper.get_concrete_int(memory_offset)
        except TypeError:
            log.debug("Unsupported symbolic memory offset in CODECOPY")
            return [global_state]

        try:
            size = helper.get_concrete_int(size)
            global_state.mstate.mem_extend(concrete_memory_offset, size)

        except TypeError:
            # except both attribute error and Exception
            global_state.mstate.mem_extend(concrete_memory_offset, 1)
            global_state.mstate.memory[
                concrete_memory_offset
            ] = global_state.new_bitvec(
                "code({})".format(
                    global_state.environment.active_account.contract_name
                ),
                8,
            )
            return [global_state]

        try:
            concrete_code_offset = helper.get_concrete_int(code_offset)
        except TypeError:
            log.debug("Unsupported symbolic code offset in CODECOPY")
            global_state.mstate.mem_extend(concrete_memory_offset, size)
            for i in range(size):
                global_state.mstate.memory[
                    concrete_memory_offset + i
                ] = global_state.new_bitvec(
                    "code({})".format(
                        global_state.environment.active_account.contract_name
                    ),
                    8,
                )
            return [global_state]

        bytecode = global_state.environment.code.bytecode

        if size == 0 and isinstance(
            global_state.current_transaction, ContractCreationTransaction
        ):
            if concrete_code_offset >= len(bytecode) // 2:
                global_state.mstate.mem_extend(concrete_memory_offset, 1)
                global_state.mstate.memory[
                    concrete_memory_offset
                ] = global_state.new_bitvec(
                    "code({})".format(
                        global_state.environment.active_account.contract_name
                    ),
                    8,
                )
                return [global_state]

        for i in range(size):
            if 2 * (concrete_code_offset + i + 1) <= len(bytecode):
                global_state.mstate.memory[concrete_memory_offset + i] = int(
                    bytecode[
                        2
                        * (concrete_code_offset + i) : 2
                        * (concrete_code_offset + i + 1)
                    ],
                    16,
                )
            else:
                global_state.mstate.memory[
                    concrete_memory_offset + i
                ] = global_state.new_bitvec(
                    "code({})".format(
                        global_state.environment.active_account.contract_name
                    ),
                    8,
                )

        return [global_state]

    @StateTransition()
    def extcodesize_(self, global_state: GlobalState) -> List[GlobalState]:
        state = global_state.mstate
        addr = state.stack.pop()
        environment = global_state.environment
        try:
            addr = hex(helper.get_concrete_int(addr))
        except TypeError:
            log.debug("unsupported symbolic address for EXTCODESIZE")
            state.stack.append(global_state.new_bitvec("extcodesize_" + str(addr), 256))
            return [global_state]

        try:
            code = self.dynamic_loader.dynld(environment.active_account.address, addr)
        except (ValueError, AttributeError) as e:
            log.debug("error accessing contract storage due to: " + str(e))
            state.stack.append(global_state.new_bitvec("extcodesize_" + str(addr), 256))
            return [global_state]

        if code is None:
            state.stack.append(0)
        else:
            state.stack.append(len(code.bytecode) // 2)

        return [global_state]

    @StateTransition()
    def extcodecopy_(self, global_state: GlobalState) -> List[GlobalState]:
        # FIXME: not implemented
        state = global_state.mstate
        addr = state.stack.pop()
        start, s2, size = state.stack.pop(), state.stack.pop(), state.stack.pop()

        return [global_state]

    @StateTransition()
    def returndatacopy_(self, global_state: GlobalState) -> List[GlobalState]:
        # FIXME: not implemented
        state = global_state.mstate
        start, s2, size = state.stack.pop(), state.stack.pop(), state.stack.pop()

        return [global_state]

    @StateTransition()
    def returndatasize_(self, global_state: GlobalState) -> List[GlobalState]:
        global_state.mstate.stack.append(global_state.new_bitvec("returndatasize", 256))
        return [global_state]

    @StateTransition()
    def blockhash_(self, global_state: GlobalState) -> List[GlobalState]:
        state = global_state.mstate
        blocknumber = state.stack.pop()
        state.stack.append(
            global_state.new_bitvec("blockhash_block_" + str(blocknumber), 256)
        )
        return [global_state]

    @StateTransition()
    def coinbase_(self, global_state: GlobalState) -> List[GlobalState]:
        global_state.mstate.stack.append(global_state.new_bitvec("coinbase", 256))
        return [global_state]

    @StateTransition()
    def timestamp_(self, global_state: GlobalState) -> List[GlobalState]:
        global_state.mstate.stack.append(global_state.new_bitvec("timestamp", 256))
        return [global_state]

    @StateTransition()
    def number_(self, global_state: GlobalState) -> List[GlobalState]:
        global_state.mstate.stack.append(global_state.new_bitvec("block_number", 256))
        return [global_state]

    @StateTransition()
    def difficulty_(self, global_state: GlobalState) -> List[GlobalState]:
        global_state.mstate.stack.append(
            global_state.new_bitvec("block_difficulty", 256)
        )
        return [global_state]

    @StateTransition()
    def gaslimit_(self, global_state: GlobalState) -> List[GlobalState]:
        global_state.mstate.stack.append(global_state.mstate.gas_limit)
        return [global_state]

    # Memory operations
    @StateTransition()
    def mload_(self, global_state: GlobalState) -> List[GlobalState]:
        state = global_state.mstate
        op0 = state.stack.pop()

        log.debug("MLOAD[" + str(op0) + "]")

        try:
            offset = util.get_concrete_int(op0)
        except TypeError:
            log.debug("Can't MLOAD from symbolic index")
            data = global_state.new_bitvec("mem[" + str(simplify(op0)) + "]", 256)
            state.stack.append(data)
            return [global_state]

        state.mem_extend(offset, 32)
        data = state.memory.get_word_at(offset)

        log.debug("Load from memory[" + str(offset) + "]: " + str(data))

        state.stack.append(data)
        return [global_state]

    @StateTransition()
    def mstore_(self, global_state: GlobalState) -> List[GlobalState]:
        state = global_state.mstate
        op0, value = state.stack.pop(), state.stack.pop()

        try:
            mstart = util.get_concrete_int(op0)
        except TypeError:
            log.debug("MSTORE to symbolic index. Not supported")
            return [global_state]

        try:
            state.mem_extend(mstart, 32)
        except Exception:
            log.debug("Error extending memory, mstart = " + str(mstart) + ", size = 32")

        log.debug("MSTORE to mem[" + str(mstart) + "]: " + str(value))

<<<<<<< HEAD
        try:
            # Attempt to concretize value
            _bytes = util.concrete_int_to_bytes(value)
            assert len(_bytes) == 32
            state.memory[mstart : mstart + 32] = _bytes
        except:
            try:
                state.memory[mstart] = value
            except TypeError:
                log.debug("Invalid memory access")
=======
        state.memory.write_word_at(mstart, value)
>>>>>>> 02dc6270

        return [global_state]

    @StateTransition()
    def mstore8_(self, global_state: GlobalState) -> List[GlobalState]:
        state = global_state.mstate
        op0, value = state.stack.pop(), state.stack.pop()

        try:
            offset = util.get_concrete_int(op0)
        except TypeError:
            log.debug("MSTORE to symbolic index. Not supported")
            return [global_state]

        state.mem_extend(offset, 1)

        try:
            value_to_write = util.get_concrete_int(value) ^ 0xFF
        except TypeError:  # BitVec
            value_to_write = Extract(7, 0, value)
        logging.debug("MSTORE8 to mem[" + str(offset) + "]: " + str(value_to_write))

        state.memory[offset] = value_to_write

        return [global_state]

    @StateTransition()
    def sload_(self, global_state: GlobalState) -> List[GlobalState]:
        global keccak_function_manager

        state = global_state.mstate
        index = state.stack.pop()
        log.debug("Storage access at index " + str(index))

        try:
            index = util.get_concrete_int(index)
            return self._sload_helper(global_state, index)

        except TypeError:
            if not keccak_function_manager.is_keccak(index):
                return self._sload_helper(global_state, str(index))

            storage_keys = global_state.environment.active_account.storage.keys()
            keccak_keys = list(filter(keccak_function_manager.is_keccak, storage_keys))

            results = []
            constraints = []

            for keccak_key in keccak_keys:
                key_argument = keccak_function_manager.get_argument(keccak_key)
                index_argument = keccak_function_manager.get_argument(index)
                constraints.append((keccak_key, key_argument == index_argument))

            for (keccak_key, constraint) in constraints:
                if constraint in state.constraints:
                    results += self._sload_helper(
                        global_state, keccak_key, [constraint]
                    )
            if len(results) > 0:
                return results

            for (keccak_key, constraint) in constraints:
                results += self._sload_helper(
                    copy(global_state), keccak_key, [constraint]
                )
            if len(results) > 0:
                return results

            return self._sload_helper(global_state, str(index))

    @staticmethod
    def _sload_helper(
        global_state: GlobalState, index: Union[int, ExprRef], constraints=None
    ):
        try:
            data = global_state.environment.active_account.storage[index]
        except KeyError:
            data = global_state.new_bitvec("storage_" + str(index), 256)
            global_state.environment.active_account.storage[index] = data

        if constraints is not None:
            global_state.mstate.constraints += constraints

        global_state.mstate.stack.append(data)
        return [global_state]

    @staticmethod
    def _get_constraints(keccak_keys, this_key, argument):
        global keccak_function_manager
        for keccak_key in keccak_keys:
            if keccak_key == this_key:
                continue
            keccak_argument = keccak_function_manager.get_argument(keccak_key)
            yield keccak_argument != argument

    @StateTransition()
    def sstore_(self, global_state: GlobalState) -> List[GlobalState]:
        global keccak_function_manager
        state = global_state.mstate
        index, value = state.stack.pop(), state.stack.pop()
        log.debug("Write to storage[" + str(index) + "]")

        try:
            index = util.get_concrete_int(index)
            return self._sstore_helper(global_state, index, value)
        except TypeError:
            is_keccak = keccak_function_manager.is_keccak(index)
            if not is_keccak:
                return self._sstore_helper(global_state, str(index), value)

            storage_keys = global_state.environment.active_account.storage.keys()
            keccak_keys = filter(keccak_function_manager.is_keccak, storage_keys)

            results = []
            new = False

            for keccak_key in keccak_keys:
                key_argument = keccak_function_manager.get_argument(keccak_key)
                index_argument = keccak_function_manager.get_argument(index)
                condition = key_argument == index_argument
                condition = (
                    condition
                    if type(condition) == bool
                    else is_true(simplify(condition))
                )
                if condition:
                    return self._sstore_helper(
                        copy(global_state),
                        keccak_key,
                        value,
                        key_argument == index_argument,
                    )

                results += self._sstore_helper(
                    copy(global_state),
                    keccak_key,
                    value,
                    key_argument == index_argument,
                )

                new = Or(new, key_argument != index_argument)

            if len(results) > 0:
                results += self._sstore_helper(
                    copy(global_state), str(index), value, new
                )
                return results

            return self._sstore_helper(global_state, str(index), value)

    @staticmethod
    def _sstore_helper(global_state, index, value, constraint=None):
        try:
            global_state.environment.active_account = deepcopy(
                global_state.environment.active_account
            )
            global_state.accounts[
                global_state.environment.active_account.address
            ] = global_state.environment.active_account

            global_state.environment.active_account.storage[index] = (
                value if not isinstance(value, ExprRef) else simplify(value)
            )
        except KeyError:
            log.debug("Error writing to storage: Invalid index")

        if constraint is not None:
            global_state.mstate.constraints.append(constraint)

        return [global_state]

    @StateTransition(increment_pc=False, enable_gas=False)
    def jump_(self, global_state: GlobalState) -> List[GlobalState]:
        state = global_state.mstate
        disassembly = global_state.environment.code
        try:
            jump_addr = util.get_concrete_int(state.stack.pop())
        except TypeError:
            raise InvalidJumpDestination("Invalid jump argument (symbolic address)")
        except IndexError:
            raise StackUnderflowException()

        index = util.get_instruction_index(disassembly.instruction_list, jump_addr)
        if index is None:
            raise InvalidJumpDestination("JUMP to invalid address")

        op_code = disassembly.instruction_list[index]["opcode"]

        if op_code != "JUMPDEST":
            raise InvalidJumpDestination(
                "Skipping JUMP to invalid destination (not JUMPDEST): " + str(jump_addr)
            )

        new_state = copy(global_state)
        # add JUMP gas cost
        min_gas, max_gas = OPCODE_GAS["JUMP"]
        new_state.mstate.min_gas_used += min_gas
        new_state.mstate.max_gas_used += max_gas

        # manually set PC to destination
        new_state.mstate.pc = index
        new_state.mstate.depth += 1

        return [new_state]

    @StateTransition(increment_pc=False, enable_gas=False)
    def jumpi_(self, global_state: GlobalState) -> List[GlobalState]:
        state = global_state.mstate
        disassembly = global_state.environment.code
        min_gas, max_gas = OPCODE_GAS["JUMPI"]
        states = []

        op0, condition = state.stack.pop(), state.stack.pop()

        try:
            jump_addr = util.get_concrete_int(op0)
        except TypeError:
            log.debug("Skipping JUMPI to invalid destination.")
            global_state.mstate.pc += 1
            global_state.mstate.min_gas_used += min_gas
            global_state.mstate.max_gas_used += max_gas
            return [global_state]

        # False case
        negated = (
            simplify(Not(condition)) if type(condition) == BoolRef else condition == 0
        )

        if (type(negated) == bool and negated) or (
            type(negated) == BoolRef and not is_false(negated)
        ):
            new_state = copy(global_state)
            # add JUMPI gas cost
            new_state.mstate.min_gas_used += min_gas
            new_state.mstate.max_gas_used += max_gas

            # manually increment PC
            new_state.mstate.depth += 1
            new_state.mstate.pc += 1
            new_state.mstate.constraints.append(negated)
            states.append(new_state)
        else:
            log.debug("Pruned unreachable states.")

        # True case

        # Get jump destination
        index = util.get_instruction_index(disassembly.instruction_list, jump_addr)
        if not index:
            log.debug("Invalid jump destination: " + str(jump_addr))
            return states

        instr = disassembly.instruction_list[index]

        condi = simplify(condition) if type(condition) == BoolRef else condition != 0
        if instr["opcode"] == "JUMPDEST":
            if (type(condi) == bool and condi) or (
                type(condi) == BoolRef and not is_false(condi)
            ):
                new_state = copy(global_state)
                # add JUMPI gas cost
                new_state.mstate.min_gas_used += min_gas
                new_state.mstate.max_gas_used += max_gas

                # manually set PC to destination
                new_state.mstate.pc = index
                new_state.mstate.depth += 1
                new_state.mstate.constraints.append(condi)
                states.append(new_state)
            else:
                log.debug("Pruned unreachable states.")
        del global_state
        return states

    @StateTransition()
    def pc_(self, global_state: GlobalState) -> List[GlobalState]:
        global_state.mstate.stack.append(global_state.mstate.pc - 1)
        return [global_state]

    @StateTransition()
    def msize_(self, global_state: GlobalState) -> List[GlobalState]:
        global_state.mstate.stack.append(global_state.new_bitvec("msize", 256))
        return [global_state]

    @StateTransition()
    def gas_(self, global_state: GlobalState) -> List[GlobalState]:
        # TODO: Push a Constrained variable which lies between min gas and max gas
        global_state.mstate.stack.append(global_state.new_bitvec("gas", 256))
        return [global_state]

    @StateTransition()
    def log_(self, global_state: GlobalState) -> List[GlobalState]:
        # TODO: implement me
        state = global_state.mstate
        dpth = int(self.op_code[3:])
        state.stack.pop(), state.stack.pop()
        log_data = [state.stack.pop() for _ in range(dpth)]
        # Not supported
        return [global_state]

    @StateTransition()
    def create_(self, global_state: GlobalState) -> List[GlobalState]:
        # TODO: implement me
        state = global_state.mstate
        state.stack.pop(), state.stack.pop(), state.stack.pop()
        # Not supported
        state.stack.append(0)
        return [global_state]

    @StateTransition()
    def return_(self, global_state: GlobalState):
        state = global_state.mstate
        offset, length = state.stack.pop(), state.stack.pop()
        return_data = [global_state.new_bitvec("return_data", 8)]
        try:
            return_data = state.memory[
                util.get_concrete_int(offset) : util.get_concrete_int(offset + length)
            ]
        except TypeError:
            log.debug("Return with symbolic length or offset. Not supported")
        global_state.current_transaction.end(global_state, return_data)

    @StateTransition()
    def suicide_(self, global_state: GlobalState):
        target = global_state.mstate.stack.pop()
        account_created = False
        # Often the target of the suicide instruction will be symbolic
        # If it isn't then well transfer the balance to the indicated contract
        if isinstance(target, BitVecNumRef):
            target = "0x" + hex(target.as_long())[-40:]
        if isinstance(target, str):
            try:
                global_state.world_state[
                    target
                ].balance += global_state.environment.active_account.balance
            except KeyError:
                global_state.world_state.create_account(
                    address=target,
                    balance=global_state.environment.active_account.balance,
                )
                account_created = True

        global_state.environment.active_account = deepcopy(
            global_state.environment.active_account
        )
        global_state.accounts[
            global_state.environment.active_account.address
        ] = global_state.environment.active_account

        global_state.environment.active_account.balance = 0
        global_state.environment.active_account.deleted = True
        global_state.current_transaction.end(global_state)

    @StateTransition()
    def revert_(self, global_state: GlobalState) -> None:
        state = global_state.mstate
        offset, length = state.stack.pop(), state.stack.pop()
        return_data = [global_state.new_bitvec("return_data", 8)]
        try:
            return_data = state.memory[
                util.get_concrete_int(offset) : util.get_concrete_int(offset + length)
            ]
        except TypeError:
            log.debug("Return with symbolic length or offset. Not supported")
        global_state.current_transaction.end(
            global_state, return_data=return_data, revert=True
        )

    @StateTransition()
    def assert_fail_(self, global_state: GlobalState):
        # 0xfe: designated invalid opcode
        raise InvalidInstruction

    @StateTransition()
    def invalid_(self, global_state: GlobalState):
        raise InvalidInstruction

    @StateTransition()
    def stop_(self, global_state: GlobalState):
        global_state.current_transaction.end(global_state)

    @StateTransition()
    def call_(self, global_state: GlobalState) -> List[GlobalState]:

        instr = global_state.get_current_instruction()
        environment = global_state.environment

        try:
            callee_address, callee_account, call_data, value, call_data_type, gas, memory_out_offset, memory_out_size = get_call_parameters(
                global_state, self.dynamic_loader, True
            )
        except ValueError as e:
            log.debug(
                "Could not determine required parameters for call, putting fresh symbol on the stack. \n{}".format(
                    e
                )
            )
            # TODO: decide what to do in this case
            global_state.mstate.stack.append(
                global_state.new_bitvec("retval_" + str(instr["address"]), 256)
            )
            return [global_state]
        global_state.mstate.stack.append(
            global_state.new_bitvec("retval_" + str(instr["address"]), 256)
        )

        if 0 < int(callee_address, 16) < 5:
            log.debug("Native contract called: " + callee_address)
            if call_data == [] and call_data_type == CalldataType.SYMBOLIC:
                log.debug("CALL with symbolic data not supported")
                return [global_state]

            try:
                mem_out_start = helper.get_concrete_int(memory_out_offset)
                mem_out_sz = (
                    memory_out_size
                    if type(memory_out_size) == int
                    else memory_out_size.as_long()
                )
            except TypeError:
                log.debug("CALL with symbolic start or offset not supported")
                return [global_state]

            contract_list = ["ecrecover", "sha256", "ripemd160", "identity"]
            call_address_int = int(callee_address, 16)
            native_gas_min, native_gas_max = OPCODE_GAS["NATIVE_COST"](
                global_state.mstate.calculate_extension_size(mem_out_start, mem_out_sz),
                contract_list[call_address_int - 1],
            )
            global_state.mstate.min_gas_used += native_gas_min
            global_state.mstate.max_gas_used += native_gas_max
            global_state.mstate.mem_extend(mem_out_start, mem_out_sz)
            try:
                data = natives.native_contracts(call_address_int, call_data)
            except natives.NativeContractException:
                for i in range(mem_out_sz):
                    global_state.mstate.memory[
                        mem_out_start + i
                    ] = global_state.new_bitvec(
                        contract_list[call_address_int - 1]
                        + "("
                        + str(call_data)
                        + ")",
                        8,
                    )
                return [global_state]

            for i in range(
                min(len(data), mem_out_sz)
            ):  # If more data is used then it's chopped off
                global_state.mstate.memory[mem_out_start + i] = data[i]
            # TODO: maybe use BitVec here constrained to 1
            return [global_state]

        transaction = MessageCallTransaction(
            world_state=global_state.world_state,
            gas_price=environment.gasprice,
            gas_limit=gas,
            origin=environment.origin,
            caller=BitVecVal(int(environment.active_account.address, 16), 256),
            callee_account=callee_account,
            call_data=call_data,
            call_data_type=call_data_type,
            call_value=value,
        )
        raise TransactionStartSignal(transaction, self.op_code)

    @StateTransition()
    def call_post(self, global_state: GlobalState) -> List[GlobalState]:
        instr = global_state.get_current_instruction()

        try:
            callee_address, _, _, value, _, _, memory_out_offset, memory_out_size = get_call_parameters(
                global_state, self.dynamic_loader, True
            )
        except ValueError as e:
            log.debug(
                "Could not determine required parameters for call, putting fresh symbol on the stack. \n{}".format(
                    e
                )
            )
            global_state.mstate.stack.append(
                global_state.new_bitvec("retval_" + str(instr["address"]), 256)
            )
            return [global_state]

        if global_state.last_return_data is None:
            # Put return value on stack
            return_value = global_state.new_bitvec(
                "retval_" + str(instr["address"]), 256
            )
            global_state.mstate.stack.append(return_value)
            global_state.mstate.constraints.append(return_value == 0)

            return [global_state]

        try:
            memory_out_offset = (
                util.get_concrete_int(memory_out_offset)
                if isinstance(memory_out_offset, ExprRef)
                else memory_out_offset
            )
            memory_out_size = (
                util.get_concrete_int(memory_out_size)
                if isinstance(memory_out_size, ExprRef)
                else memory_out_size
            )
        except TypeError:
            global_state.mstate.stack.append(
                global_state.new_bitvec("retval_" + str(instr["address"]), 256)
            )
            return [global_state]

        # Copy memory
        global_state.mstate.mem_extend(
            memory_out_offset, min(memory_out_size, len(global_state.last_return_data))
        )
        for i in range(min(memory_out_size, len(global_state.last_return_data))):
            global_state.mstate.memory[
                i + memory_out_offset
            ] = global_state.last_return_data[i]

        # Put return value on stack
        return_value = global_state.new_bitvec("retval_" + str(instr["address"]), 256)
        global_state.mstate.stack.append(return_value)
        global_state.mstate.constraints.append(return_value == 1)

        return [global_state]

    @StateTransition()
    def callcode_(self, global_state: GlobalState) -> List[GlobalState]:
        instr = global_state.get_current_instruction()
        environment = global_state.environment

        try:
            callee_address, callee_account, call_data, value, call_data_type, gas, _, _ = get_call_parameters(
                global_state, self.dynamic_loader, True
            )
        except ValueError as e:
            log.debug(
                "Could not determine required parameters for call, putting fresh symbol on the stack. \n{}".format(
                    e
                )
            )
            global_state.mstate.stack.append(
                global_state.new_bitvec("retval_" + str(instr["address"]), 256)
            )
            return [global_state]

        transaction = MessageCallTransaction(
            world_state=global_state.world_state,
            gas_price=environment.gasprice,
            gas_limit=gas,
            origin=environment.origin,
            code=callee_account.code,
            caller=environment.address,
            callee_account=environment.active_account,
            call_data=call_data,
            call_data_type=call_data_type,
            call_value=value,
        )
        raise TransactionStartSignal(transaction, self.op_code)

    @StateTransition()
    def callcode_post(self, global_state: GlobalState) -> List[GlobalState]:
        instr = global_state.get_current_instruction()

        try:
            callee_address, _, _, value, _, _, memory_out_offset, memory_out_size = get_call_parameters(
                global_state, self.dynamic_loader, True
            )
        except ValueError as e:
            log.debug(
                "Could not determine required parameters for call, putting fresh symbol on the stack. \n{}".format(
                    e
                )
            )
            global_state.mstate.stack.append(
                global_state.new_bitvec("retval_" + str(instr["address"]), 256)
            )
            return [global_state]

        if global_state.last_return_data is None:
            # Put return value on stack
            return_value = global_state.new_bitvec(
                "retval_" + str(instr["address"]), 256
            )
            global_state.mstate.stack.append(return_value)
            global_state.mstate.constraints.append(return_value == 0)
            return [global_state]

        try:
            memory_out_offset = (
                util.get_concrete_int(memory_out_offset)
                if isinstance(memory_out_offset, ExprRef)
                else memory_out_offset
            )
            memory_out_size = (
                util.get_concrete_int(memory_out_size)
                if isinstance(memory_out_size, ExprRef)
                else memory_out_size
            )
        except TypeError:
            global_state.mstate.stack.append(
                global_state.new_bitvec("retval_" + str(instr["address"]), 256)
            )
            return [global_state]

        # Copy memory
        global_state.mstate.mem_extend(
            memory_out_offset, min(memory_out_size, len(global_state.last_return_data))
        )
        for i in range(min(memory_out_size, len(global_state.last_return_data))):
            global_state.mstate.memory[
                i + memory_out_offset
            ] = global_state.last_return_data[i]

        # Put return value on stack
        return_value = global_state.new_bitvec("retval_" + str(instr["address"]), 256)
        global_state.mstate.stack.append(return_value)
        global_state.mstate.constraints.append(return_value == 1)
        return [global_state]

    @StateTransition()
    def delegatecall_(self, global_state: GlobalState) -> List[GlobalState]:
        instr = global_state.get_current_instruction()
        environment = global_state.environment

        try:
            callee_address, callee_account, call_data, value, call_data_type, gas, _, _ = get_call_parameters(
                global_state, self.dynamic_loader
            )
        except ValueError as e:
            log.debug(
                "Could not determine required parameters for call, putting fresh symbol on the stack. \n{}".format(
                    e
                )
            )
            global_state.mstate.stack.append(
                global_state.new_bitvec("retval_" + str(instr["address"]), 256)
            )
            return [global_state]

        transaction = MessageCallTransaction(
            world_state=global_state.world_state,
            gas_price=environment.gasprice,
            gas_limit=gas,
            origin=environment.origin,
            code=callee_account.code,
            caller=environment.sender,
            callee_account=environment.active_account,
            call_data=call_data,
            call_data_type=call_data_type,
            call_value=environment.callvalue,
        )
        raise TransactionStartSignal(transaction, self.op_code)

    @StateTransition()
    def delegatecall_post(self, global_state: GlobalState) -> List[GlobalState]:
        instr = global_state.get_current_instruction()

        try:
            callee_address, _, _, value, _, _, memory_out_offset, memory_out_size = get_call_parameters(
                global_state, self.dynamic_loader
            )
        except ValueError as e:
            log.debug(
                "Could not determine required parameters for call, putting fresh symbol on the stack. \n{}".format(
                    e
                )
            )
            global_state.mstate.stack.append(
                global_state.new_bitvec("retval_" + str(instr["address"]), 256)
            )
            return [global_state]

        if global_state.last_return_data is None:
            # Put return value on stack
            return_value = global_state.new_bitvec(
                "retval_" + str(instr["address"]), 256
            )
            global_state.mstate.stack.append(return_value)
            global_state.mstate.constraints.append(return_value == 0)
            return [global_state]

        try:
            memory_out_offset = (
                util.get_concrete_int(memory_out_offset)
                if isinstance(memory_out_offset, ExprRef)
                else memory_out_offset
            )
            memory_out_size = (
                util.get_concrete_int(memory_out_size)
                if isinstance(memory_out_size, ExprRef)
                else memory_out_size
            )
        except TypeError:
            global_state.mstate.stack.append(
                global_state.new_bitvec("retval_" + str(instr["address"]), 256)
            )
            return [global_state]

            # Copy memory
        global_state.mstate.mem_extend(
            memory_out_offset, min(memory_out_size, len(global_state.last_return_data))
        )
        for i in range(min(memory_out_size, len(global_state.last_return_data))):
            global_state.mstate.memory[
                i + memory_out_offset
            ] = global_state.last_return_data[i]

        # Put return value on stack
        return_value = global_state.new_bitvec("retval_" + str(instr["address"]), 256)
        global_state.mstate.stack.append(return_value)
        global_state.mstate.constraints.append(return_value == 1)
        return [global_state]

    @StateTransition()
    def staticcall_(self, global_state: GlobalState) -> List[GlobalState]:
        # TODO: implement me
        instr = global_state.get_current_instruction()
        global_state.mstate.stack.append(
            global_state.new_bitvec("retval_" + str(instr["address"]), 256)
        )
        return [global_state]<|MERGE_RESOLUTION|>--- conflicted
+++ resolved
@@ -867,20 +867,7 @@
 
         log.debug("MSTORE to mem[" + str(mstart) + "]: " + str(value))
 
-<<<<<<< HEAD
-        try:
-            # Attempt to concretize value
-            _bytes = util.concrete_int_to_bytes(value)
-            assert len(_bytes) == 32
-            state.memory[mstart : mstart + 32] = _bytes
-        except:
-            try:
-                state.memory[mstart] = value
-            except TypeError:
-                log.debug("Invalid memory access")
-=======
         state.memory.write_word_at(mstart, value)
->>>>>>> 02dc6270
 
         return [global_state]
 
@@ -901,7 +888,7 @@
             value_to_write = util.get_concrete_int(value) ^ 0xFF
         except TypeError:  # BitVec
             value_to_write = Extract(7, 0, value)
-        logging.debug("MSTORE8 to mem[" + str(offset) + "]: " + str(value_to_write))
+        log.debug("MSTORE8 to mem[" + str(offset) + "]: " + str(value_to_write))
 
         state.memory[offset] = value_to_write
 
