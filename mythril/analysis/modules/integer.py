from z3 import *
from mythril.analysis import solver
from mythril.analysis.ops import *
from mythril.analysis.report import Issue
from mythril.analysis.swc_data import INTEGER_OVERFLOW_AND_UNDERFLOW
from mythril.exceptions import UnsatError
from mythril.laser.ethereum.taint_analysis import TaintRunner
import re
import copy
import logging

"""
MODULE DESCRIPTION:

Check for integer underflows.
For every SUB instruction, check if there's a possible state where op1 > op0.
For every ADD, MUL instruction, check if there's a possible state where op1 + op0 > 2^32 - 1
"""


def execute(statespace):
    """
    Executes analysis module for integer underflow and integer overflow
    :param statespace: Statespace to analyse
    :return: Found issues
    """
    logging.debug("Executing module: INTEGER")

    issues = []

    for k in statespace.nodes:
        node = statespace.nodes[k]

        for state in node.states:
            issues += _check_integer_underflow(statespace, state, node)
            issues += _check_integer_overflow(statespace, state, node)

    return issues


def _check_integer_overflow(statespace, state, node):
    """
    Checks for integer overflow
    :param statespace: statespace that is being examined
    :param state: state from node to examine
    :param node: node to examine
    :return: found issue
    """
    issues = []

    # Check the instruction
    instruction = state.get_current_instruction()
    if instruction["opcode"] not in ("ADD", "MUL"):
        return issues

    # Formulate overflow constraints
    stack = state.mstate.stack
    op0, op1 = stack[-1], stack[-2]

    # An integer overflow is possible if op0 + op1 or op0 * op1 > MAX_UINT
    # Do a type check
    allowed_types = [int, BitVecRef, BitVecNumRef]
    if not (type(op0) in allowed_types and type(op1) in allowed_types):
        return issues

    # Change ints to BitVec
    if type(op0) is int:
        op0 = BitVecVal(op0, 256)
    if type(op1) is int:
        op1 = BitVecVal(op1, 256)

    # Formulate expression
    if instruction["opcode"] == "ADD":
        expr = op0 + op1
    else:
        expr = op1 * op0

    # Check satisfiable
    constraint = Or(And(ULT(expr, op0), op1 != 0), And(ULT(expr, op1), op0 != 0))
    model = _try_constraints(node.constraints, [constraint])

    if model is None:
        logging.debug("[INTEGER_OVERFLOW] no model found")
        return issues

    if not _verify_integer_overflow(
        statespace, node, expr, state, model, constraint, op0, op1
    ):
        return issues

    # Build issue
    issue = Issue(
        contract=node.contract_name,
<<<<<<< HEAD
        function=node.function_name,
        address=instruction["address"],
        swc_id=INTEGER_OVERFLOW_AND_UNDERFLOW,
=======
        function_name=node.function_name,
        address=instruction["address"],
        swc_id=INTEGER_OVERFLOW_AND_UNDERFLOW,
        bytecode=state.environment.code.bytecode,
>>>>>>> 22954508
        title="Integer Overflow",
        _type="Warning",
    )

    issue.description = "The arithmetic operation can result in integer overflow.\n"
    issue.debug = solver.pretty_print_model(model)
    issues.append(issue)

    return issues


def _verify_integer_overflow(
    statespace, node, expr, state, model, constraint, op0, op1
):
    """ Verifies existence of integer overflow """
    # If we get to this point then there has been an integer overflow
    # Find out if the overflowed value is actually used
    interesting_usages = _search_children(
        statespace, node, expr, constraint=[constraint], index=node.states.index(state)
    )

    # Stop if it isn't
    if len(interesting_usages) == 0:
        return False

    return _try_constraints(node.constraints, [Not(constraint)]) is not None


def _try_constraints(constraints, new_constraints):
    """
    Tries new constraints
    :return Model if satisfiable otherwise None
    """
    _constraints = copy.deepcopy(constraints)
    for constraint in new_constraints:
        _constraints.append(copy.deepcopy(constraint))
    try:
        model = solver.get_model(_constraints)
        return model
    except UnsatError:
        return None


def _check_integer_underflow(statespace, state, node):
    """
    Checks for integer underflow
    :param state: state from node to examine
    :param node: node to examine
    :return: found issue
    """
    issues = []
    instruction = state.get_current_instruction()
    if instruction["opcode"] == "SUB":

        stack = state.mstate.stack

        op0 = stack[-1]
        op1 = stack[-2]

        constraints = copy.deepcopy(node.constraints)

        # Filter for patterns that indicate benign underflows

        # Pattern 1: (96 + calldatasize_MAIN) - (96), where (96 + calldatasize_MAIN) would underflow if calldatasize is very large.
        # Pattern 2: (256*If(1 & storage_0 == 0, 1, 0)) - 1, this would underlow if storage_0 = 0
        if type(op0) == int and type(op1) == int:
            return []
        if re.search(r"calldatasize_", str(op0)):
            return []
        if re.search(r"256\*.*If\(1", str(op0), re.DOTALL) or re.search(
            r"256\*.*If\(1", str(op1), re.DOTALL
        ):
            return []
        if re.search(r"32 \+.*calldata", str(op0), re.DOTALL) or re.search(
            r"32 \+.*calldata", str(op1), re.DOTALL
        ):
            return []

        logging.debug(
            "[INTEGER_UNDERFLOW] Checking SUB {0}, {1} at address {2}".format(
                str(op0), str(op1), str(instruction["address"])
            )
        )
        allowed_types = [int, BitVecRef, BitVecNumRef]

        if type(op0) in allowed_types and type(op1) in allowed_types:
            constraints.append(UGT(op1, op0))

            try:

                model = solver.get_model(constraints)

                # If we get to this point then there has been an integer overflow
                # Find out if the overflowed value is actually used
                interesting_usages = _search_children(
                    statespace, node, (op0 - op1), index=node.states.index(state)
                )

                # Stop if it isn't
                if len(interesting_usages) == 0:
                    return issues

                issue = Issue(
                    contract=node.contract_name,
<<<<<<< HEAD
                    function=node.function_name,
                    address=instruction["address"],
                    swc_id=INTEGER_OVERFLOW_AND_UNDERFLOW,
=======
                    function_name=node.function_name,
                    address=instruction["address"],
                    swc_id=INTEGER_OVERFLOW_AND_UNDERFLOW,
                    bytecode=state.environment.code.bytecode,
>>>>>>> 22954508
                    title="Integer Underflow",
                    _type="Warning",
                )

                issue.description = (
<<<<<<< HEAD
                    "The subtraction can result in an integer underflow.\n"
=======
                    "The substraction can result in an integer underflow.\n"
>>>>>>> 22954508
                )

                issue.debug = solver.pretty_print_model(model)
                issues.append(issue)

            except UnsatError:
                logging.debug("[INTEGER_UNDERFLOW] no model found")
    return issues


def _check_usage(state, taint_result):
    """Delegates checks to _check_{instruction_name}()"""
    opcode = state.get_current_instruction()["opcode"]

    if opcode == "JUMPI":
        if _check_jumpi(state, taint_result):
            return [state]
    elif opcode == "SSTORE":
        if _check_sstore(state, taint_result):
            return [state]
    return []


def _check_jumpi(state, taint_result):
    """ Check if conditional jump is dependent on the result of expression"""
    assert state.get_current_instruction()["opcode"] == "JUMPI"
    return taint_result.check(state, -2)


def _check_sstore(state, taint_result):
    """ Check if store operation is dependent on the result of expression"""
    assert state.get_current_instruction()["opcode"] == "SSTORE"
    return taint_result.check(state, -2)


def _search_children(
    statespace,
    node,
    expression,
    taint_result=None,
    constraint=None,
    index=0,
    depth=0,
    max_depth=64,
):
    """
    Checks the statespace for children states, with JUMPI or SSTORE instuctions,
    for dependency on expression
    :param statespace: The statespace to explore
    :param node: Current node to explore from
    :param expression: Expression to look for
    :param taint_result: Result of taint analysis
    :param index: Current state index node.states[index] == current_state
    :param depth: Current depth level
    :param max_depth: Max depth to explore
    :return: List of states that match the opcodes and are dependent on expression
    """
    if constraint is None:
        constraint = []

    logging.debug("SEARCHING NODE for usage of an overflowed variable %d", node.uid)

    if taint_result is None:
        state = node.states[index]
        taint_stack = [False for _ in state.mstate.stack]
        taint_stack[-1] = True
        taint_result = TaintRunner.execute(
            statespace, node, state, initial_stack=taint_stack
        )

    results = []

    if depth >= max_depth:
        return []

    # Explore current node from index
    for j in range(index, len(node.states)):
        current_state = node.states[j]
        current_instruction = current_state.get_current_instruction()
        if current_instruction["opcode"] in ("JUMPI", "SSTORE"):
            element = _check_usage(current_state, taint_result)
            if len(element) < 1:
                continue
            if _check_requires(element[0], node, statespace, constraint):
                continue
            results += element

    # Recursively search children
    children = [
        statespace.nodes[edge.node_to]
        for edge in statespace.edges
        if edge.node_from == node.uid
        # and _try_constraints(statespace.nodes[edge.node_to].constraints, constraint) is not None
    ]

    for child in children:
        results += _search_children(
            statespace,
            child,
            expression,
            taint_result,
            depth=depth + 1,
            max_depth=max_depth,
        )

    return results


def _check_requires(state, node, statespace, constraint):
    """Checks if usage of overflowed statement results in a revert statement"""
    instruction = state.get_current_instruction()
    if instruction["opcode"] is not "JUMPI":
        return False
    children = [
        statespace.nodes[edge.node_to]
        for edge in statespace.edges
        if edge.node_from == node.uid
    ]

    for child in children:
        opcodes = [s.get_current_instruction()["opcode"] for s in child.states]
        if "REVERT" in opcodes or "ASSERT_FAIL" in opcodes:
            return True
    # I added the following case, bc of false positives if the max depth is not high enough
    if len(children) == 0:
        return True
    return False<|MERGE_RESOLUTION|>--- conflicted
+++ resolved
@@ -91,16 +91,10 @@
     # Build issue
     issue = Issue(
         contract=node.contract_name,
-<<<<<<< HEAD
-        function=node.function_name,
-        address=instruction["address"],
-        swc_id=INTEGER_OVERFLOW_AND_UNDERFLOW,
-=======
         function_name=node.function_name,
         address=instruction["address"],
         swc_id=INTEGER_OVERFLOW_AND_UNDERFLOW,
         bytecode=state.environment.code.bytecode,
->>>>>>> 22954508
         title="Integer Overflow",
         _type="Warning",
     )
@@ -205,26 +199,16 @@
 
                 issue = Issue(
                     contract=node.contract_name,
-<<<<<<< HEAD
-                    function=node.function_name,
-                    address=instruction["address"],
-                    swc_id=INTEGER_OVERFLOW_AND_UNDERFLOW,
-=======
                     function_name=node.function_name,
                     address=instruction["address"],
                     swc_id=INTEGER_OVERFLOW_AND_UNDERFLOW,
                     bytecode=state.environment.code.bytecode,
->>>>>>> 22954508
                     title="Integer Underflow",
                     _type="Warning",
                 )
 
                 issue.description = (
-<<<<<<< HEAD
-                    "The subtraction can result in an integer underflow.\n"
-=======
                     "The substraction can result in an integer underflow.\n"
->>>>>>> 22954508
                 )
 
                 issue.debug = solver.pretty_print_model(model)
