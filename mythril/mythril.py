--- conflicted
+++ resolved
@@ -76,16 +76,10 @@
         mythril.get_state_variable_from_storage(args)
 
     """
-<<<<<<< HEAD
-    def __init__(self, solv=None,
-                 solc_args=None, dynld=False,
-                 enable_online_lookup=False):
-=======
 
     def __init__(
         self, solv=None, solc_args=None, dynld=False, enable_online_lookup=False
     ):
->>>>>>> d75bed3a
 
         self.solv = solv
         self.solc_args = solc_args
@@ -319,18 +313,18 @@
 
     def load_from_bytecode(self, code, bin_runtime=False):
         address = util.get_indexed_address(0)
-<<<<<<< HEAD
         if (bin_runtime):
-            self.contracts.append(ETHContract(code=code, name="MAIN", enable_online_lookup=self.enable_online_lookup))
-        else:
-            self.contracts.append(ETHContract(creation_code=code, name="MAIN", enable_online_lookup=self.enable_online_lookup))
-=======
-        self.contracts.append(
-            ETHContract(
-                code, name="MAIN", enable_online_lookup=self.enable_online_lookup
-            )
-        )
->>>>>>> d75bed3a
+            self.contracts.append(
+                ETHContract(
+                    code=code, name="MAIN", enable_online_lookup=self.enable_online_lookup
+                )
+            )
+        else:
+            self.contracts.append(
+                ETHContract(
+                    creation_code=code, name="MAIN", enable_online_lookup=self.enable_online_lookup
+                )
+            )
         return address, self.contracts[-1]  # return address and contract object
 
     def load_from_address(self, address):
