"""This module implements the main symbolic execution engine."""
import logging
from collections import defaultdict
from copy import copy
from datetime import datetime, timedelta
from functools import reduce
from typing import Callable, Dict, DefaultDict, List, Tuple, Union

from mythril import alarm
from mythril.exceptions import OutOfTimeError
from mythril.laser.ethereum.cfg import NodeFlags, Node, Edge, JumpType
from mythril.laser.ethereum.evm_exceptions import StackUnderflowException
from mythril.laser.ethereum.evm_exceptions import VmException
from mythril.laser.ethereum.instructions import Instruction
from mythril.laser.ethereum.state.account import Account
from mythril.laser.ethereum.state.global_state import GlobalState
from mythril.laser.ethereum.state.world_state import WorldState
from mythril.laser.ethereum.strategy.basic import DepthFirstSearchStrategy
from mythril.laser.ethereum.plugins.signals import PluginSignal, PluginSkipWorldState
from mythril.laser.ethereum.transaction import (
    ContractCreationTransaction,
    TransactionEndSignal,
    TransactionStartSignal,
    execute_contract_creation,
    execute_message_call,
)
from mythril.laser.ethereum.iprof import InstructionProfiler

log = logging.getLogger(__name__)


class SVMError(Exception):
    """An exception denoting an unexpected state in symbolic execution."""

    pass


class LaserEVM:
    """The LASER EVM.

    Just as Mithril had to be mined at great efforts to provide the
    Dwarves with their exceptional armour, LASER stands at the heart of
    Mythril, digging deep in the depths of call graphs, unearthing the
    most precious symbolic call data, that is then hand-forged into
    beautiful and strong security issues by the experienced smiths we
    call detection modules. It is truly a magnificent symbiosis.
    """

    def __init__(
        self,
        accounts: Dict[str, Account],
        dynamic_loader=None,
        max_depth=float("inf"),
        execution_timeout=60,
        create_timeout=10,
        strategy=DepthFirstSearchStrategy,
        transaction_count=2,
        requires_statespace=True,
        enable_iprof=False,
    ) -> None:
        """

        :param accounts:
        :param dynamic_loader:
        :param max_depth:
        :param execution_timeout:
        :param create_timeout:
        :param strategy:
        :param transaction_count:
        """
        world_state = WorldState()
        world_state.accounts = accounts
        # this sets the initial world state
        self.world_state = world_state
        self.open_states = [world_state]

        self.coverage = {}  # type: Dict[str, Tuple[int, List[bool]]]

        self.total_states = 0
        self.dynamic_loader = dynamic_loader

        self.work_list = []  # type: List[GlobalState]
        self.strategy = strategy(self.work_list, max_depth)
        self.max_depth = max_depth
        self.transaction_count = transaction_count

        self.execution_timeout = execution_timeout or 0
        self.create_timeout = create_timeout

        self.requires_statespace = requires_statespace
        if self.requires_statespace:
            self.nodes = {}  # type: Dict[int, Node]
            self.edges = []  # type: List[Edge]

        self.time = None  # type: datetime

<<<<<<< HEAD
        self.pre_hooks = defaultdict(list)  # type: DefaultDict[str, List[Callable]]
        self.post_hooks = defaultdict(list)  # type: DefaultDict[str, List[Callable]]

=======
        self.pre_hooks = defaultdict(list)
        self.post_hooks = defaultdict(list)
        self._add_world_state_hooks = []
>>>>>>> 98d02393
        self.iprof = InstructionProfiler() if enable_iprof else None

        log.info("LASER EVM initialized with dynamic loader: " + str(dynamic_loader))

    @property
    def accounts(self) -> Dict[str, Account]:
        """

        :return:
        """
        return self.world_state.accounts

    def sym_exec(
        self, main_address=None, creation_code=None, contract_name=None
    ) -> None:
        """

        :param main_address:
        :param creation_code:
        :param contract_name:
        """
        log.debug("Starting LASER execution")

        try:
            alarm.start_timeout(self.execution_timeout)
            self.time = datetime.now()

            if main_address:
                log.info("Starting message call transaction to {}".format(main_address))
                self._execute_transactions(main_address)

            elif creation_code:
                log.info("Starting contract creation transaction")
                created_account = execute_contract_creation(
                    self, creation_code, contract_name
                )
                log.info(
                    "Finished contract creation, found {} open states".format(
                        len(self.open_states)
                    )
                )
                if len(self.open_states) == 0:
                    log.warning(
                        "No contract was created during the execution of contract creation "
                        "Increase the resources for creation execution (--max-depth or --create-timeout)"
                    )

                self._execute_transactions(created_account.address)

        except OutOfTimeError:
            log.warning("Timeout occurred, ending symbolic execution")
        finally:
            alarm.disable_timeout()

        log.info("Finished symbolic execution")
        if self.requires_statespace:
            log.info(
                "%d nodes, %d edges, %d total states",
                len(self.nodes),
                len(self.edges),
                self.total_states,
            )
        for code, coverage in self.coverage.items():
            cov = sum(coverage[1]) / float(coverage[0]) * 100

            log.info("Achieved {:.2f}% coverage for code: {}".format(cov, code))

        if self.iprof is not None:
            log.info("Instruction Statistics:\n{}".format(self.iprof))

    def _execute_transactions(self, address):
        """This function executes multiple transactions on the address based on
        the coverage.

        :param address: Address of the contract
        :return:
        """
        self.coverage = {}
        for i in range(self.transaction_count):
            initial_coverage = self._get_covered_instructions()

            self.time = datetime.now()
            log.info(
                "Starting message call transaction, iteration: {}, {} initial states".format(
                    i, len(self.open_states)
                )
            )

            execute_message_call(self, address)

            end_coverage = self._get_covered_instructions()

            log.info(
                "Number of new instructions covered in tx %d: %d"
                % (i, end_coverage - initial_coverage)
            )

    def _get_covered_instructions(self) -> int:
        """Gets the total number of covered instructions for all accounts in
        the svm.

        :return:
        """
        total_covered_instructions = 0
        for _, cv in self.coverage.items():
            total_covered_instructions += sum(cv[1])
        return total_covered_instructions

    def exec(self, create=False, track_gas=False) -> Union[List[GlobalState], None]:
        """

        :param create:
        :param track_gas:
        :return:
        """
        final_states = []  # type: List[GlobalState]
        for global_state in self.strategy:
            if (
                self.create_timeout
                and create
                and self.time + timedelta(seconds=self.create_timeout) <= datetime.now()
            ):
                return final_states + [global_state] if track_gas else None

            if (
                self.execution_timeout
                and self.time
                + timedelta(seconds=self.execution_timeout / self.transaction_count)
                <= datetime.now()
                and not create
            ):
                return final_states + [global_state] if track_gas else None

            try:
                new_states, op_code = self.execute_state(global_state)
            except NotImplementedError:
                log.debug("Encountered unimplemented instruction")
                continue
            self.manage_cfg(op_code, new_states)

            if new_states:
                self.work_list += new_states
            elif track_gas:
                final_states.append(global_state)
            self.total_states += len(new_states)
        return final_states if track_gas else None

    def _add_world_state(self, global_state: GlobalState):
        """ Stores the world_state of the passed global state in the open states"""
        for hook in self._add_world_state_hooks:
            try:
                hook(global_state)
            except PluginSkipWorldState:
                return

        self.open_states.append(global_state.world_state)

    def execute_state(
        self, global_state: GlobalState
    ) -> Tuple[List[GlobalState], Union[str, None]]:
        """

        :param global_state:
        :return:
        """
        instructions = global_state.environment.code.instruction_list

        try:
            op_code = instructions[global_state.mstate.pc]["opcode"]
        except IndexError:
            self._add_world_state(global_state)
            return [], None

        self._execute_pre_hook(op_code, global_state)
        try:
            self._measure_coverage(global_state)
            new_global_states = Instruction(
                op_code, self.dynamic_loader, self.iprof
            ).evaluate(global_state)

        except VmException as e:
            transaction, return_global_state = global_state.transaction_stack.pop()

            if return_global_state is None:
                # In this case we don't put an unmodified world state in the open_states list Since in the case of an
                #  exceptional halt all changes should be discarded, and this world state would not provide us with a
                #  previously unseen world state
                log.debug("Encountered a VmException, ending path: `{}`".format(str(e)))
                new_global_states = []
            else:
                # First execute the post hook for the transaction ending instruction
                self._execute_post_hook(op_code, [global_state])
                new_global_states = self._end_message_call(
                    return_global_state,
                    global_state,
                    revert_changes=True,
                    return_data=None,
                )

        except TransactionStartSignal as start_signal:
            # Setup new global state
            new_global_state = start_signal.transaction.initial_global_state()

            new_global_state.transaction_stack = copy(
                global_state.transaction_stack
            ) + [(start_signal.transaction, global_state)]
            new_global_state.node = global_state.node
            new_global_state.mstate.constraints = global_state.mstate.constraints

            return [new_global_state], op_code

        except TransactionEndSignal as end_signal:
            transaction, return_global_state = end_signal.global_state.transaction_stack[
                -1
            ]

            if return_global_state is None:
                if (
                    not isinstance(transaction, ContractCreationTransaction)
                    or transaction.return_data
                ) and not end_signal.revert:
                    end_signal.global_state.world_state.node = global_state.node
                    self._add_world_state(end_signal.global_state)
                new_global_states = []
            else:
                # First execute the post hook for the transaction ending instruction
                self._execute_post_hook(op_code, [end_signal.global_state])

                new_global_states = self._end_message_call(
                    copy(return_global_state),
                    global_state,
                    revert_changes=False or end_signal.revert,
                    return_data=transaction.return_data,
                )

        self._execute_post_hook(op_code, new_global_states)

        return new_global_states, op_code

    def _end_message_call(
        self,
        return_global_state: GlobalState,
        global_state: GlobalState,
        revert_changes=False,
        return_data=None,
    ) -> List[GlobalState]:
        """

        :param return_global_state:
        :param global_state:
        :param revert_changes:
        :param return_data:
        :return:
        """

        return_global_state.mstate.constraints += global_state.mstate.constraints
        # Resume execution of the transaction initializing instruction
        op_code = return_global_state.environment.code.instruction_list[
            return_global_state.mstate.pc
        ]["opcode"]

        # Set execution result in the return_state
        return_global_state.last_return_data = return_data
        if not revert_changes:
            return_global_state.world_state = copy(global_state.world_state)
            return_global_state.environment.active_account = global_state.accounts[
                return_global_state.environment.active_account.address
            ]

        # Execute the post instruction handler
        new_global_states = Instruction(
            op_code, self.dynamic_loader, self.iprof
        ).evaluate(return_global_state, True)

        # In order to get a nice call graph we need to set the nodes here
        for state in new_global_states:
            state.node = global_state.node

        return new_global_states

    def _measure_coverage(self, global_state: GlobalState) -> None:
        """

        :param global_state:
        """
        code = global_state.environment.code.bytecode
        number_of_instructions = len(global_state.environment.code.instruction_list)
        instruction_index = global_state.mstate.pc

        if code not in self.coverage.keys():
            self.coverage[code] = (
                number_of_instructions,
                [False] * number_of_instructions,
            )

        self.coverage[code][1][instruction_index] = True

    def manage_cfg(self, opcode: str, new_states: List[GlobalState]) -> None:
        """

        :param opcode:
        :param new_states:
        """
        if opcode == "JUMP":
            assert len(new_states) <= 1
            for state in new_states:
                self._new_node_state(state)
        elif opcode == "JUMPI":
            for state in new_states:
                self._new_node_state(
                    state, JumpType.CONDITIONAL, state.mstate.constraints[-1]
                )
        elif opcode in ("SLOAD", "SSTORE") and len(new_states) > 1:
            for state in new_states:
                self._new_node_state(
                    state, JumpType.CONDITIONAL, state.mstate.constraints[-1]
                )

        elif opcode in ("CALL", "CALLCODE", "DELEGATECALL", "STATICCALL"):
            assert len(new_states) <= 1
            for state in new_states:
                self._new_node_state(state, JumpType.CALL)
                # Keep track of added contracts so the graph can be generated properly
                if (
                    state.environment.active_account.contract_name
                    not in self.world_state.accounts.keys()
                ):
                    self.world_state.accounts[
                        state.environment.active_account.address
                    ] = state.environment.active_account
        elif opcode == "RETURN":
            for state in new_states:
                self._new_node_state(state, JumpType.RETURN)

        for state in new_states:
            state.node.states.append(state)

    def _new_node_state(
        self, state: GlobalState, edge_type=JumpType.UNCONDITIONAL, condition=None
    ) -> None:
        """

        :param state:
        :param edge_type:
        :param condition:
        """
        new_node = Node(state.environment.active_account.contract_name)
        old_node = state.node
        state.node = new_node
        new_node.constraints = state.mstate.constraints
        if self.requires_statespace:
            self.nodes[new_node.uid] = new_node
            self.edges.append(
                Edge(
                    old_node.uid, new_node.uid, edge_type=edge_type, condition=condition
                )
            )

        if edge_type == JumpType.RETURN:
            new_node.flags |= NodeFlags.CALL_RETURN
        elif edge_type == JumpType.CALL:
            try:
                if "retval" in str(state.mstate.stack[-1]):
                    new_node.flags |= NodeFlags.CALL_RETURN
                else:
                    new_node.flags |= NodeFlags.FUNC_ENTRY
            except StackUnderflowException:
                new_node.flags |= NodeFlags.FUNC_ENTRY
        address = state.environment.code.instruction_list[state.mstate.pc]["address"]

        environment = state.environment
        disassembly = environment.code
        if address in disassembly.address_to_function_name:
            # Enter a new function
            environment.active_function_name = disassembly.address_to_function_name[
                address
            ]
            new_node.flags |= NodeFlags.FUNC_ENTRY

            log.debug(
                "- Entering function "
                + environment.active_account.contract_name
                + ":"
                + new_node.function_name
            )
        elif address == 0:
            environment.active_function_name = "fallback"

        new_node.function_name = environment.active_function_name

    def register_hooks(self, hook_type: str, hook_dict: Dict[str, List[Callable]]):
        """

        :param hook_type:
        :param hook_dict:
        """
        if hook_type == "pre":
            entrypoint = self.pre_hooks
        elif hook_type == "post":
            entrypoint = self.post_hooks
        else:
            raise ValueError(
                "Invalid hook type %s. Must be one of {pre, post}", hook_type
            )

        for op_code, funcs in hook_dict.items():
            entrypoint[op_code].extend(funcs)

    def register_laser_hooks(self, hook_type: str, hook: Callable):
        """registers the hook with this Laser VM"""
        if hook_type == "add_world_state":
            self._add_world_state_hooks.append(hook)
        else:
            raise ValueError(
                "Invalid hook type %s. Must be one of {add_world_state}", hook_type
            )

    def laser_hook(self, hook_type: str) -> Callable:
        """Registers the annotated function with register_laser_hooks

        :param hook_type:
        :return: hook decorator
        """

        def hook_decorator(func: Callable):
            """ Hook decorator generated by laser_hook

            :param func: Decorated function
            """
            self.register_laser_hooks(hook_type, func)
            return func

        return hook_decorator

    def _execute_pre_hook(self, op_code: str, global_state: GlobalState) -> None:
        """

        :param op_code:
        :param global_state:
        :return:
        """
        if op_code not in self.pre_hooks.keys():
            return
        for hook in self.pre_hooks[op_code]:
            hook(global_state)

    def _execute_post_hook(
        self, op_code: str, global_states: List[GlobalState]
    ) -> None:
        """

        :param op_code:
        :param global_states:
        :return:
        """
        if op_code not in self.post_hooks.keys():
            return

        for hook in self.post_hooks[op_code]:
            for global_state in global_states:
                hook(global_state)

    def pre_hook(self, op_code: str) -> Callable:
        """

        :param op_code:
        :return:
        """

        def hook_decorator(func: Callable):
            """

            :param func:
            :return:
            """
            if op_code not in self.pre_hooks.keys():
                self.pre_hooks[op_code] = []
            self.pre_hooks[op_code].append(func)
            return func

        return hook_decorator

    def post_hook(self, op_code: str) -> Callable:
        """

        :param op_code:
        :return:
        """

        def hook_decorator(func: Callable):
            """

            :param func:
            :return:
            """
            if op_code not in self.post_hooks.keys():
                self.post_hooks[op_code] = []
            self.post_hooks[op_code].append(func)
            return func

        return hook_decorator<|MERGE_RESOLUTION|>--- conflicted
+++ resolved
@@ -94,15 +94,10 @@
 
         self.time = None  # type: datetime
 
-<<<<<<< HEAD
         self.pre_hooks = defaultdict(list)  # type: DefaultDict[str, List[Callable]]
         self.post_hooks = defaultdict(list)  # type: DefaultDict[str, List[Callable]]
 
-=======
-        self.pre_hooks = defaultdict(list)
-        self.post_hooks = defaultdict(list)
         self._add_world_state_hooks = []
->>>>>>> 98d02393
         self.iprof = InstructionProfiler() if enable_iprof else None
 
         log.info("LASER EVM initialized with dynamic loader: " + str(dynamic_loader))
