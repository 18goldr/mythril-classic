--- conflicted
+++ resolved
@@ -10,12 +10,7 @@
 
 
 ### Description
-<<<<<<< HEAD
-
-A reachable exception (opcode 0xfe) has been detected. This can be caused by type errors, division by zero, out-of-bounds array access, or assert violations. This is acceptable in most situations. Note however that assert() should only be used to check invariants. Use require() for regular input checking. 
-=======
 A reachable exception (opcode 0xfe) has been detected. This can be caused by type errors, division by zero, out-of-bounds array access, or assert violations. This is acceptable in most situations. Note however that `assert()` should only be used to check invariants. Use `require()` for regular input checking. 
->>>>>>> 9f6caa50
 
 In *<TESTDATA>/inputs/exceptions.sol:16*
 
@@ -34,12 +29,7 @@
 
 
 ### Description
-<<<<<<< HEAD
-
-A reachable exception (opcode 0xfe) has been detected. This can be caused by type errors, division by zero, out-of-bounds array access, or assert violations. This is acceptable in most situations. Note however that assert() should only be used to check invariants. Use require() for regular input checking. 
-=======
 A reachable exception (opcode 0xfe) has been detected. This can be caused by type errors, division by zero, out-of-bounds array access, or assert violations. This is acceptable in most situations. Note however that `assert()` should only be used to check invariants. Use `require()` for regular input checking. 
->>>>>>> 9f6caa50
 
 In *<TESTDATA>/inputs/exceptions.sol:34*
 
@@ -58,12 +48,7 @@
 
 
 ### Description
-<<<<<<< HEAD
-
-A reachable exception (opcode 0xfe) has been detected. This can be caused by type errors, division by zero, out-of-bounds array access, or assert violations. This is acceptable in most situations. Note however that assert() should only be used to check invariants. Use require() for regular input checking. 
-=======
 A reachable exception (opcode 0xfe) has been detected. This can be caused by type errors, division by zero, out-of-bounds array access, or assert violations. This is acceptable in most situations. Note however that `assert()` should only be used to check invariants. Use `require()` for regular input checking. 
->>>>>>> 9f6caa50
 
 In *<TESTDATA>/inputs/exceptions.sol:24*
 
@@ -82,12 +67,7 @@
 
 
 ### Description
-<<<<<<< HEAD
-
-A reachable exception (opcode 0xfe) has been detected. This can be caused by type errors, division by zero, out-of-bounds array access, or assert violations. This is acceptable in most situations. Note however that assert() should only be used to check invariants. Use require() for regular input checking. 
-=======
 A reachable exception (opcode 0xfe) has been detected. This can be caused by type errors, division by zero, out-of-bounds array access, or assert violations. This is acceptable in most situations. Note however that `assert()` should only be used to check invariants. Use `require()` for regular input checking. 
->>>>>>> 9f6caa50
 
 In *<TESTDATA>/inputs/exceptions.sol:7*
 
