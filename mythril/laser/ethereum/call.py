import logging
from z3 import simplify, Extract
import mythril.laser.ethereum.util as util
from mythril.laser.ethereum.state import Account, CalldataType, GlobalState, Calldata
from mythril.support.loader import DynLoader
import re

"""
This module contains the business logic used by Instruction in instructions.py
to get the necessary elements from the stack and determine the parameters for the new global state.
"""


def get_call_parameters(
    global_state: GlobalState, dynamic_loader: DynLoader, with_value=False
):
    """
    Gets call parameters from global state
    Pops the values from the stack and determines output parameters
    :param global_state: state to look in
    :param dynamic_loader: dynamic loader to use
    :param with_value: whether to pop the value argument from the stack
    :return: callee_account, call_data, value, call_data_type, gas
    """
    gas, to = global_state.mstate.pop(2)
    value = global_state.mstate.pop() if with_value else 0
    memory_input_offset, memory_input_size, memory_out_offset, memory_out_size = global_state.mstate.pop(
        4
    )

    callee_address = get_callee_address(global_state, dynamic_loader, to)

    callee_account = None
    call_data, call_data_type = get_call_data(
        global_state, memory_input_offset, memory_input_size, False
    )

    if int(callee_address, 16) >= 5 or int(callee_address, 16) == 0:
        call_data, call_data_type = get_call_data(
            global_state, memory_input_offset, memory_input_size
        )
        callee_account = get_callee_account(
            global_state, callee_address, dynamic_loader
        )

    return (
        callee_address,
        callee_account,
        call_data,
        value,
        call_data_type,
        gas,
        memory_out_offset,
        memory_out_size,
    )


def get_callee_address(
    global_state: GlobalState, dynamic_loader: DynLoader, symbolic_to_address
):
    """
    Gets the address of the callee
    :param global_state: state to look in
    :param dynamic_loader:  dynamic loader to use
    :param symbolic_to_address: The (symbolic) callee address
    :return: Address of the callee
    """
    environment = global_state.environment

    try:
        callee_address = hex(util.get_concrete_int(symbolic_to_address))
    except TypeError:
        logging.debug("Symbolic call encountered")

        match = re.search(r"storage_(\d+)", str(simplify(symbolic_to_address)))
        logging.debug("CALL to: " + str(simplify(symbolic_to_address)))

        if match is None or dynamic_loader is None:
            raise ValueError()

        index = int(match.group(1))
        logging.debug("Dynamic contract address at storage index {}".format(index))

        # attempt to read the contract address from instance storage
        try:
            callee_address = dynamic_loader.read_storage(
                environment.active_account.address, index
            )
        # TODO: verify whether this happens or not
        except:
            logging.debug("Error accessing contract storage.")
            raise ValueError

        # testrpc simply returns the address, geth response is more elaborate.
        if not re.match(r"^0x[0-9a-f]{40}$", callee_address):
            callee_address = "0x" + callee_address[26:]

    return callee_address


def get_callee_account(global_state, callee_address, dynamic_loader):
    """
    Gets the callees account from the global_state
    :param global_state: state to look in
    :param callee_address: address of the callee
    :param dynamic_loader: dynamic loader to use
    :return: Account belonging to callee
    """
    environment = global_state.environment
    accounts = global_state.accounts

    try:
        return global_state.accounts[callee_address]
    except KeyError:
        # We have a valid call address, but contract is not in the modules list
        logging.debug("Module with address " + callee_address + " not loaded.")

    if dynamic_loader is None:
        raise ValueError()

    logging.debug("Attempting to load dependency")

    try:
        code = dynamic_loader.dynld(environment.active_account.address, callee_address)
    except Exception:
        logging.debug("Unable to execute dynamic loader.")
        raise ValueError()
    if code is None:
        logging.debug("No code returned, not a contract account?")
        raise ValueError()
    logging.debug("Dependency loaded: " + callee_address)

    callee_account = Account(
        callee_address, code, callee_address, dynamic_loader=dynamic_loader
    )
    accounts[callee_address] = callee_account

    return callee_account


def get_call_data(global_state, memory_start, memory_size, pad=True):
    """
    Gets call_data from the global_state
    :param global_state: state to look in
    :param memory_start: Start index
    :param memory_size: Size
    :return: Tuple containing: call_data array from memory or empty array if symbolic, type found
    """
    state = global_state.mstate
    transaction_id = '{}_internalcall'.format(global_state.current_transaction.id)
    try:
        # TODO: This only allows for either fully concrete or fully symbolic calldata.
        # Improve management of memory and callata to support a mix between both types.
<<<<<<< HEAD
        calldata_from_mem = state.memory[util.get_concrete_int(memory_start):util.get_concrete_int(memory_start + memory_size)]
        i = 0
        starting_calldata = []
        while i < len(calldata_from_mem):
            elem = calldata_from_mem[i]
            if isinstance(elem, int):
                starting_calldata.append(elem)
                i += 1
            else: #BitVec
                for j in range(0, elem.size(), 8):
                    starting_calldata.append(Extract(j+7, j, elem))
                    i += 1

        call_data = Calldata(
            transaction_id,
            starting_calldata
        )
=======
        call_data = state.memory[
            util.get_concrete_int(memory_start) : util.get_concrete_int(
                memory_start + memory_size
            )
        ]
        if len(call_data) < 32 and pad:
            call_data += [0] * (32 - len(call_data))
>>>>>>> 94862635
        call_data_type = CalldataType.CONCRETE
        logging.debug("Calldata: " + str(call_data))
    except TypeError:
        logging.info("Unsupported symbolic calldata offset")
        call_data_type = CalldataType.SYMBOLIC
        call_data = Calldata('{}_internalcall'.format(transaction_id))

    return call_data, call_data_type<|MERGE_RESOLUTION|>--- conflicted
+++ resolved
@@ -151,7 +151,6 @@
     try:
         # TODO: This only allows for either fully concrete or fully symbolic calldata.
         # Improve management of memory and callata to support a mix between both types.
-<<<<<<< HEAD
         calldata_from_mem = state.memory[util.get_concrete_int(memory_start):util.get_concrete_int(memory_start + memory_size)]
         i = 0
         starting_calldata = []
@@ -169,15 +168,6 @@
             transaction_id,
             starting_calldata
         )
-=======
-        call_data = state.memory[
-            util.get_concrete_int(memory_start) : util.get_concrete_int(
-                memory_start + memory_size
-            )
-        ]
-        if len(call_data) < 32 and pad:
-            call_data += [0] * (32 - len(call_data))
->>>>>>> 94862635
         call_data_type = CalldataType.CONCRETE
         logging.debug("Calldata: " + str(call_data))
     except TypeError:
