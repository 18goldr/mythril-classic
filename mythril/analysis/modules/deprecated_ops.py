from mythril.analysis.report import Issue
from mythril.analysis.swc_data import DEPRICATED_FUNCTIONS_USAGE
from mythril.analysis.modules.base import DetectionModule
from mythril.laser.ethereum.state.global_state import GlobalState
import logging


<<<<<<< HEAD
log = logging.getLogger(__name__)


=======
DESCRIPTION = """
Check for usage of deprecated opcodes
>>>>>>> 02dc6270
"""


def _analyze_state(state):
    node = state.node
    instruction = state.get_current_instruction()

    if instruction["opcode"] == "ORIGIN":
        logging.debug("ORIGIN in function " + node.function_name)
        title = "Use of tx.origin"
        description = (
            "The function `{}` retrieves the transaction origin (tx.origin) using the ORIGIN opcode. "
            "Use msg.sender instead.\nSee also: "
            "https://solidity.readthedocs.io/en/develop/security-considerations.html#tx-origin".format(
                node.function_name
            )
        )
        swc_id = DEPRICATED_FUNCTIONS_USAGE

    elif instruction["opcode"] == "CALLCODE":
        logging.debug("CALLCODE in function " + node.function_name)
        title = "Use of callcode"
        description = (
            "The function `{}` uses callcode. Callcode does not persist sender or value over the call. "
            "Use delegatecall instead.".format(node.function_name)
        )
        swc_id = DEPRICATED_FUNCTIONS_USAGE

    issue = Issue(
        contract=node.contract_name,
        function_name=node.function_name,
        address=instruction["address"],
        title=title,
        bytecode=state.environment.code.bytecode,
        _type="Warning",
        swc_id=swc_id,
        description=description,
        gas_used=(state.mstate.min_gas_used, state.mstate.max_gas_used),
    )
    return [issue]


class DeprecatedOperationsModule(DetectionModule):
    def __init__(self):
        super().__init__(
            name="Deprecated Operations",
            swc_id=DEPRICATED_FUNCTIONS_USAGE,
            hooks=["ORIGIN", "CALLCODE"],
            description=(DESCRIPTION),
            entrypoint="callback",
        )
        self._issues = []

<<<<<<< HEAD
    def execute(self, statespace):

        log.debug("Executing module: DEPRECATED OPCODES")

        issues = []

        for k in statespace.nodes:
            node = statespace.nodes[k]

            for state in node.states:

                instruction = state.get_current_instruction()

                if instruction["opcode"] == "ORIGIN":
                    description = (
                        "The function `{}` retrieves the transaction origin (tx.origin) using the ORIGIN opcode. "
                        "Use msg.sender instead.\nSee also: "
                        "https://solidity.readthedocs.io/en/develop/security-considerations.html#tx-origin".format(
                            node.function_name
                        )
                    )

                    issue = Issue(
                        contract=node.contract_name,
                        function_name=node.function_name,
                        address=instruction["address"],
                        title="Use of tx.origin",
                        bytecode=state.environment.code.bytecode,
                        _type="Warning",
                        swc_id=TX_ORIGIN_USAGE,
                        description=description,
                        gas_used=(state.mstate.min_gas_used, state.mstate.max_gas_used),
                    )
                    issues.append(issue)
=======
    def execute(self, state: GlobalState):
        self._issues.extend(_analyze_state(state))
        return self.issues
>>>>>>> 02dc6270

    @property
    def issues(self):
        return self._issues


detector = DeprecatedOperationsModule()<|MERGE_RESOLUTION|>--- conflicted
+++ resolved
@@ -4,15 +4,10 @@
 from mythril.laser.ethereum.state.global_state import GlobalState
 import logging
 
-
-<<<<<<< HEAD
 log = logging.getLogger(__name__)
 
-
-=======
 DESCRIPTION = """
 Check for usage of deprecated opcodes
->>>>>>> 02dc6270
 """
 
 
@@ -21,7 +16,7 @@
     instruction = state.get_current_instruction()
 
     if instruction["opcode"] == "ORIGIN":
-        logging.debug("ORIGIN in function " + node.function_name)
+        log.debug("ORIGIN in function " + node.function_name)
         title = "Use of tx.origin"
         description = (
             "The function `{}` retrieves the transaction origin (tx.origin) using the ORIGIN opcode. "
@@ -33,7 +28,7 @@
         swc_id = DEPRICATED_FUNCTIONS_USAGE
 
     elif instruction["opcode"] == "CALLCODE":
-        logging.debug("CALLCODE in function " + node.function_name)
+        log.debug("CALLCODE in function " + node.function_name)
         title = "Use of callcode"
         description = (
             "The function `{}` uses callcode. Callcode does not persist sender or value over the call. "
@@ -66,46 +61,10 @@
         )
         self._issues = []
 
-<<<<<<< HEAD
-    def execute(self, statespace):
 
-        log.debug("Executing module: DEPRECATED OPCODES")
-
-        issues = []
-
-        for k in statespace.nodes:
-            node = statespace.nodes[k]
-
-            for state in node.states:
-
-                instruction = state.get_current_instruction()
-
-                if instruction["opcode"] == "ORIGIN":
-                    description = (
-                        "The function `{}` retrieves the transaction origin (tx.origin) using the ORIGIN opcode. "
-                        "Use msg.sender instead.\nSee also: "
-                        "https://solidity.readthedocs.io/en/develop/security-considerations.html#tx-origin".format(
-                            node.function_name
-                        )
-                    )
-
-                    issue = Issue(
-                        contract=node.contract_name,
-                        function_name=node.function_name,
-                        address=instruction["address"],
-                        title="Use of tx.origin",
-                        bytecode=state.environment.code.bytecode,
-                        _type="Warning",
-                        swc_id=TX_ORIGIN_USAGE,
-                        description=description,
-                        gas_used=(state.mstate.min_gas_used, state.mstate.max_gas_used),
-                    )
-                    issues.append(issue)
-=======
     def execute(self, state: GlobalState):
         self._issues.extend(_analyze_state(state))
         return self.issues
->>>>>>> 02dc6270
 
     @property
     def issues(self):
